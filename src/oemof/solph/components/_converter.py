--- conflicted
+++ resolved
@@ -135,37 +135,6 @@
         return ConverterBlock
 
 
-<<<<<<< HEAD
-=======
-# --- BEGIN: To be removed for versions >= v0.6 ---
-class Transformer(Converter):
-    def __init__(
-        self,
-        label=None,
-        inputs=None,
-        outputs=None,
-        conversion_factors=None,
-        custom_attributes=None,
-    ):
-        super().__init__(
-            label=label,
-            inputs=inputs,
-            outputs=outputs,
-            conversion_factors=conversion_factors,
-            custom_properties=custom_attributes,
-        )
-        warn(
-            "solph.components.Transformer has been renamed to"
-            " solph.components.Converter. The transitional wrapper"
-            " will be deleted in the future.",
-            FutureWarning,
-        )
-
-
-# --- END ---
-
-
->>>>>>> 4e745f0c
 class ConverterBlock(ScalarBlock):
     r"""Block for the linear relation of nodes with type
     :class:`~oemof.solph.components._converter.ConverterBlock`
