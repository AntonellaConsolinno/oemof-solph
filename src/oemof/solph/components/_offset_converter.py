--- conflicted
+++ resolved
@@ -162,24 +162,6 @@
         P_{in}(t) = C_1(t) \cdot P_{out}(t) + C_0(t) \cdot Y(t) \\
 
 
-<<<<<<< HEAD
-    .. csv-table:: Variables (V) and Parameters (P)
-        :header: "symbol", "attribute", "type", "explanation"
-        :widths: 1, 1, 1, 1
-
-        ":math:`P_{in}(t)`", "`flow[i, n, t]`", "V","Power of input"
-        ":math:`P_{out}(t)`", "`flow[n, o, t]`", "V", "Power of output"
-        ":math:`Y(t)`", "`status_nominal[n, o, t]`", "V","multiplication of a
-        binary variable (`status` of the output) and a continuous variable
-        (`invest` or `nominal_value` of the output)"
-        ":math:`C_1(t)`", "`coefficients[1][n, t]`", "P", "linear
-        coefficient 1 (slope)"
-        ":math:`C_0(t)`", "`coefficients[0][n, t]`", "P", "linear
-        coefficient 0 (y-intersection)"
-
-    """
-
-=======
     The symbols used are defined as follows (with Variables (V) and Parameters (P)):
 
     +--------------------+------------------------+------+--------------------------------------------+
@@ -196,7 +178,6 @@
     | :math:`C_0(t)`     | `coefficients[0][n,t]` | P    | Linear coefficient 0 (y-intersection)      |
     +--------------------+------------------------+------+--------------------------------------------+
     """  # noqa: E501
->>>>>>> eaafd68c
     CONSTRAINT_GROUP = True
 
     def __init__(self, *args, **kwargs):
