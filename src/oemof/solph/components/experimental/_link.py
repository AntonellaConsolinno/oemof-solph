--- conflicted
+++ resolved
@@ -118,17 +118,6 @@
         \times P_{\mathrm{out},n}(p, t)
             \quad \forall t \in T, \forall n in {1,2} \\
         &
-<<<<<<< HEAD
-        (2) \qquad 1 \ge \hat{S} + P_{\mathrm{in},1}(p, t)
-                                 / P_{\mathrm{in},1,\mathrm{max}}
-            \quad \forall t \in T \\
-        &
-        (3) \qquad 0 \le \hat{S} - P_{\mathrm{in},2}(t)
-                                 / P_{2\mathrm{in},2,\mathrm{max}}
-            \quad \forall t \in T \\
-        &
-=======
->>>>>>> 29ca1d01
 
     """
     CONSTRAINT_GROUP = True
@@ -188,36 +177,4 @@
             ],
             noruleinit=True,
         )
-<<<<<<< HEAD
-        self.relation_build = BuildAction(rule=_input_output_relation)
-
-        def _flow1_rule(block, i, link, p, t):
-            """Rule definition for Eq. (2)."""
-            expr = 1 >= (
-                self.direction[link, t]
-                + m.flow[i, link, p, t]
-                * m.flows[i, link].max[t]
-                * m.flows[i, link].nominal_value
-            )
-            return expr
-
-        self.flow1 = Constraint(
-            self.LINK_1ST_INFLOWS, m.TIMEINDEX, rule=_flow1_rule
-        )
-
-        def _flow2_rule(block, i, link, p, t):
-            """Rule definition for Eq. (3)."""
-            expr = 0 <= (
-                self.direction[link, t]
-                - m.flow[i, link, p, t]
-                * m.flows[i, link].max[t]
-                * m.flows[i, link].nominal_value
-            )
-            return expr
-
-        self.flow2 = Constraint(
-            self.LINK_2ND_INFLOWS, m.TIMEINDEX, rule=_flow2_rule
-        )
-=======
-        self.relation_build = BuildAction(rule=_input_output_relation)
->>>>>>> 29ca1d01
+        self.relation_build = BuildAction(rule=_input_output_relation)