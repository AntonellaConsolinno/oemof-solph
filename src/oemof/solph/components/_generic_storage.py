--- conflicted
+++ resolved
@@ -1272,11 +1272,6 @@
         i = {n: [i for i in n.inputs][0] for n in group}
         o = {n: [o for o in n.outputs][0] for n in group}
 
-<<<<<<< HEAD
-=======
-        reduced_periods_timeindex = [(p, t) for (p, t) in m.TIMEINDEX if t > 0]
-
->>>>>>> c2d44e4a
         # Handle unit lifetimes
         def _total_storage_capacity_rule(block):
             """Rule definition for determining total installed
@@ -1508,38 +1503,6 @@
                 rule=_inv_storage_init_content_fix_rule,
             )
 
-<<<<<<< HEAD
-=======
-            def _storage_balance_first_rule(block, n):
-                """
-                Rule definition for the storage balance of every storage n
-                for the first time step.
-                """
-                expr = 0
-                expr += block.storage_content[n, 0]
-                expr += (
-                    -block.init_content[n]
-                    * (1 - n.loss_rate[0]) ** m.timeincrement[0]
-                )
-                expr += (
-                    n.fixed_losses_relative[0]
-                    * (n.investment.existing + self.invest[n, 0])
-                    * m.timeincrement[0]
-                )
-                expr += n.fixed_losses_absolute[0] * m.timeincrement[0]
-                expr += (
-                    -m.flow[i[n], n, 0] * n.inflow_conversion_factor[0]
-                ) * m.timeincrement[0]
-                expr += (
-                    m.flow[n, o[n], 0] / n.outflow_conversion_factor[0]
-                ) * m.timeincrement[0]
-                return expr == 0
-
-            self.balance_first = Constraint(
-                self.INVESTSTORAGES, rule=_storage_balance_first_rule
-            )
-
->>>>>>> c2d44e4a
         def _storage_balance_rule(block, n, p, t):
             """
             Rule definition for the storage balance of every storage n and
@@ -1567,11 +1530,7 @@
 
         self.balance = Constraint(
             self.INVESTSTORAGES,
-<<<<<<< HEAD
             m.TIMEINDEX,
-=======
-            reduced_periods_timeindex,
->>>>>>> c2d44e4a
             rule=_storage_balance_rule,
         )
 
