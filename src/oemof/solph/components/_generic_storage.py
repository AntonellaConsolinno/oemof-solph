--- conflicted
+++ resolved
@@ -75,25 +75,17 @@
         Couple storage level of first and last time step.
         (Total inflow and total outflow are balanced.)
     loss_rate : numeric (iterable or scalar)
-        The relative loss of the storage content per hour.
+        The relative loss of the storage content per time unit (e.g. hour).
     fixed_losses_relative : numeric (iterable or scalar), :math:`\gamma(t)`
-<<<<<<< HEAD
-        Losses independent of state of charge between two consecutive
-        timesteps relative to nominal storage capacity.
-
-        Note: Fixed losses are not supported in investment mode.
-    fixed_losses_absolute : numeric (iterable or scalar), :math:`\delta(t)`
-        Losses independent of state of charge and independent of
-        nominal storage capacity between two consecutive timesteps.
-
-        Note: Fixed losses are not supported in investment mode.
-=======
         Losses per hour that are independent of the storage content but
         proportional to nominal storage capacity.
+
+        Note: Fixed losses are not supported in investment mode.
     fixed_losses_absolute : numeric (iterable or scalar), :math:`\delta(t)`
         Losses per hour that are independent of storage content and independent
         of nominal storage capacity.
->>>>>>> 5a4df3cb
+
+        Note: Fixed losses are not supported in investment mode.
     inflow_conversion_factor : numeric (iterable or scalar), :math:`\eta_i(t)`
         The relative conversion factor, i.e. efficiency associated with the
         inflow of the storage.
@@ -101,7 +93,8 @@
         see: inflow_conversion_factor
     min_storage_level : numeric (iterable or scalar), :math:`c_{min}(t)`
         The normed minimum storage content as fraction of the
-        nominal storage capacity or the invested capacity (between 0 and 1).
+        nominal storage capacity or the capacity that has been invested into
+        (between 0 and 1).
         To set different values in every time step use a sequence.
     max_storage_level : numeric (iterable or scalar), :math:`c_{max}(t)`
         see: min_storage_level
@@ -123,9 +116,9 @@
     Notes
     -----
     The following sets, variables, constraints and objective parts are created
-     * :class:`.GenericStorageBlock`
+     * :py:class:`~oemof.solph.components._generic_storage.GenericStorageBlock`
        (if no Investment object present)
-     * :class:`.GenericInvestmentStorageBlock`
+     * :py:class:`~oemof.solph.components._generic_storage.GenericInvestmentStorageBlock`
        (if Investment object present)
 
     Examples
@@ -323,15 +316,15 @@
     :class:`.Model` )
 
     STORAGES
-        A set with all :class:`.GenericStorage` objects, which do not have an
+        A set with all :py:class:`~.GenericStorage` objects, which do not have an
         :attr:`investment` of type :class:`.Investment`.
 
     STORAGES_BALANCED
-        A set of  all :class:`.GenericStorage` objects, with 'balanced'
-        attribute set to True.
+        A set of  all :py:class:`~.GenericStorage` objects, with 'balanced' attribute set
+        to True.
 
     STORAGES_WITH_INVEST_FLOW_REL
-        A set with all :class:`.GenericStorage` objects with two investment
+        A set with all :py:class:`~.GenericStorage` objects with two investment
         flows coupled with the 'invest_relation_input_output' attribute.
 
     **The following variables are created:**
@@ -379,13 +372,16 @@
     :math:`c_{max}(t)`          maximum allowed storage `max_storage_level[t]`
     :math:`\beta(t)`            fraction of lost energy `loss_rate[t]`
                                 as share of
-                                :math:`E(t)` per hour
+                                :math:`E(t)`
+                                per time unit
+                                (e.g. hour)
     :math:`\gamma(t)`           fixed loss of energy    `fixed_losses_relative[t]`
                                 relative to
                                 :math:`E_{nom}` per
-                                hour
+                                time unit (e.g. hour)
     :math:`\delta(t)`           absolute fixed loss     `fixed_losses_absolute[t]`
-                                of energy per hour
+                                of energy per
+                                time unit (e.g. hour)
     :math:`\dot{E}_i(t)`        energy flowing in       `inputs`
     :math:`\dot{E}_o(t)`        energy flowing out      `outputs`
     :math:`\eta_i(t)`           conversion factor       `inflow_conversion_factor[t]`
@@ -492,7 +488,6 @@
 
         #  ************* Constraints ***************************
 
-        # storage balance constraint (every time step but the first)
         def _storage_balance_rule(block, n, p, t):
             """
             Rule definition for the storage balance of every storage n and
@@ -559,17 +554,12 @@
     def _objective_expression(self):
         r"""
         Objective expression for storages with no investment.
-<<<<<<< HEAD
 
         Note
         ----
         * For standard models, this adds nothing as variable costs are
-          already added in the Block :class:`.FlowBlock`.
-        * For multi-period models, fixed costs may be introduced and added here
-=======
-        Note: This adds nothing as variable costs are already
-        added in the Block :class:`SimpleFlowBlock`.
->>>>>>> 5a4df3cb
+          already added in the Block :py:class:`~.SimpleFlowBlock`.
+        * For multi-period models, fixed costs may be introduced and added here.
         """
         m = self.parent_block()
 
@@ -764,7 +754,7 @@
             An initial value for the storage content is given:
 
         .. math::
-               E(-1) = (E_{invest} + E_{exist}(0)) \cdot c(-1)
+               E(-1) = (E_{invest}(0) + E_{exist}) \cdot c(-1)
 
         * :attr:`balanced=True`;
           not applicable for multi-period model
