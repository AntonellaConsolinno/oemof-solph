--- conflicted
+++ resolved
@@ -44,126 +44,117 @@
 
 class GenericStorage(Node):
     r"""
-    Component `GenericStorage` to model with basic characteristics of storages.
-
-    The GenericStorage is designed for one input and one output.
-
-    Parameters
-    ----------
-    nominal_capacity : numeric, :math:`E_{nom}` or
-            :class:`oemof.solph.options.Investment` object
-        Absolute nominal capacity of the storage, fixed value or
-        object describing parameter of investment optimisations.
-    invest_relation_input_capacity : numeric (iterable or scalar) or None, :math:`r_{cap,in}`
-        Ratio between the investment variable of the input Flow and the
-        investment variable of the storage:
-        :math:`\dot{E}_{in,invest} = E_{invest} \cdot r_{cap,in}`
-    invest_relation_output_capacity : numeric (iterable or scalar) or None, :math:`r_{cap,out}`
-        Ratio between the investment variable of the output Flow and the
-        investment variable of the storage:
-        :math:`\dot{E}_{out,invest} = E_{invest} \cdot r_{cap,out}`
-    invest_relation_input_output : numeric (iterable or scalar) or None, :math:`r_{in,out}`
-        Ratio between the investment variable of the output Flow and the
-        investment variable of the input flow. This ratio used to fix the
-        flow investments to each other.
-        Values < 1 set the input flow lower than the output and > 1 will
-        set the input flow higher than the output flow. If None no relation
-        will be set:
-        :math:`\dot{E}_{in,invest} = \dot{E}_{out,invest} \cdot r_{in,out}`
-    initial_storage_level : numeric, :math:`c(-1)`
-        The relative storage content in the timestep before the first
-        time step of optimization (between 0 and 1).
-
-        Note: When investment mode is used in a multi-period model,
-        `initial_storage_level` is not supported.
-        Storage output is forced to zero until the storage unit is invested in.
-    balanced : boolean
-        Couple storage level of first and last time step.
-        (Total inflow and total outflow are balanced.)
-    loss_rate : numeric (iterable or scalar)
-        The relative loss of the storage content per hour.
-    fixed_losses_relative : numeric (iterable or scalar), :math:`\gamma(t)`
-        Losses per hour that are independent of the storage content but
-        proportional to nominal storage capacity.
-
-        Note: Fixed losses are not supported in investment mode.
-    fixed_losses_absolute : numeric (iterable or scalar), :math:`\delta(t)`
-        Losses per hour that are independent of storage content and independent
-        of nominal storage capacity.
-
-        Note: Fixed losses are not supported in investment mode.
-    inflow_conversion_factor : numeric (iterable or scalar), :math:`\eta_i(t)`
-        The relative conversion factor, i.e. efficiency associated with the
-        inflow of the storage.
-    outflow_conversion_factor : numeric (iterable or scalar), :math:`\eta_o(t)`
-        see: inflow_conversion_factor
-    min_storage_level : numeric (iterable or scalar), :math:`c_{min}(t)`
-        The normed minimum storage content as fraction of the
-        nominal storage capacity or the capacity that has been invested into
-        (between 0 and 1).
-        To set different values in every time step use a sequence.
-    max_storage_level : numeric (iterable or scalar), :math:`c_{max}(t)`
-        see: min_storage_level
-<<<<<<< HEAD
-=======
-    investment : :class:`oemof.solph.options.Investment` object
-        Object indicating if a nominal_capacity of the flow is determined by
-        the optimization problem. Note: This will refer all attributes to an
-        investment variable instead of to the nominal_storage_capacity. The
-        nominal_storage_capacity should not be set (or set to None) if an
-        investment object is used.
->>>>>>> 4e745f0c
-    storage_costs : numeric (iterable or scalar), :math:`c_{storage}(t)`
-        Cost (per energy) for having energy in the storage, starting from
-        time point :math:`t_{1}`.
-    lifetime_inflow : int, :math:`n_{in}`
-        Determine the lifetime of an inflow; only applicable for multi-period
-        models which can invest in storage capacity and have an
-        invest_relation_input_capacity defined
-    lifetime_outflow : int, :math:`n_{in}`
-        Determine the lifetime of an outflow; only applicable for multi-period
-        models which can invest in storage capacity and have an
-        invest_relation_output_capacity defined
-
-    Notes
-    -----
-    The following sets, variables, constraints and objective parts are created
-     * :py:class:`~oemof.solph.components._generic_storage.GenericStorageBlock`
-       (if no Investment object present)
-     * :py:class:`~oemof.solph.components._generic_storage.GenericInvestmentStorageBlock`
-       (if Investment object present)
-
-    Examples
-    --------
-    Basic usage examples of the GenericStorage with a random selection of
-    attributes. See the Flow class for all Flow attributes.
-
-    >>> from oemof import solph
-
-    >>> my_bus = solph.buses.Bus('my_bus')
-
-    >>> my_storage = solph.components.GenericStorage(
-    ...     label='storage',
-    ...     nominal_capacity=1000,
-    ...     inputs={my_bus: solph.flows.Flow(nominal_capacity=200, variable_costs=10)},
-    ...     outputs={my_bus: solph.flows.Flow(nominal_capacity=200)},
-    ...     loss_rate=0.01,
-    ...     initial_storage_level=0,
-    ...     max_storage_level = 0.9,
-    ...     inflow_conversion_factor=0.9,
-    ...     outflow_conversion_factor=0.93)
-
-    >>> my_investment_storage = solph.components.GenericStorage(
-    ...     label='storage',
-    ...     nominal_capacity=solph.Investment(ep_costs=50),
-    ...     inputs={my_bus: solph.flows.Flow()},
-    ...     outputs={my_bus: solph.flows.Flow()},
-    ...     loss_rate=0.02,
-    ...     initial_storage_level=None,
-    ...     invest_relation_input_capacity=1/6,
-    ...     invest_relation_output_capacity=1/6,
-    ...     inflow_conversion_factor=1,
-    ...     outflow_conversion_factor=0.8)
+        Component `GenericStorage` to model with basic characteristics of storages.
+
+        The GenericStorage is designed for one input and one output.
+
+        Parameters
+        ----------
+        nominal_capacity : numeric, :math:`E_{nom}` or
+                :class:`oemof.solph.options.Investment` object
+            Absolute nominal capacity of the storage, fixed value or
+            object describing parameter of investment optimisations.
+        invest_relation_input_capacity : numeric (iterable or scalar) or None, :math:`r_{cap,in}`
+            Ratio between the investment variable of the input Flow and the
+            investment variable of the storage:
+            :math:`\dot{E}_{in,invest} = E_{invest} \cdot r_{cap,in}`
+        invest_relation_output_capacity : numeric (iterable or scalar) or None, :math:`r_{cap,out}`
+            Ratio between the investment variable of the output Flow and the
+            investment variable of the storage:
+            :math:`\dot{E}_{out,invest} = E_{invest} \cdot r_{cap,out}`
+        invest_relation_input_output : numeric (iterable or scalar) or None, :math:`r_{in,out}`
+            Ratio between the investment variable of the output Flow and the
+            investment variable of the input flow. This ratio used to fix the
+            flow investments to each other.
+            Values < 1 set the input flow lower than the output and > 1 will
+            set the input flow higher than the output flow. If None no relation
+            will be set:
+            :math:`\dot{E}_{in,invest} = \dot{E}_{out,invest} \cdot r_{in,out}`
+        initial_storage_level : numeric, :math:`c(-1)`
+            The relative storage content in the timestep before the first
+            time step of optimization (between 0 and 1).
+
+            Note: When investment mode is used in a multi-period model,
+            `initial_storage_level` is not supported.
+            Storage output is forced to zero until the storage unit is invested in.
+        balanced : boolean
+            Couple storage level of first and last time step.
+            (Total inflow and total outflow are balanced.)
+        loss_rate : numeric (iterable or scalar)
+            The relative loss of the storage content per hour.
+        fixed_losses_relative : numeric (iterable or scalar), :math:`\gamma(t)`
+            Losses per hour that are independent of the storage content but
+            proportional to nominal storage capacity.
+
+            Note: Fixed losses are not supported in investment mode.
+        fixed_losses_absolute : numeric (iterable or scalar), :math:`\delta(t)`
+            Losses per hour that are independent of storage content and independent
+            of nominal storage capacity.
+
+            Note: Fixed losses are not supported in investment mode.
+        inflow_conversion_factor : numeric (iterable or scalar), :math:`\eta_i(t)`
+            The relative conversion factor, i.e. efficiency associated with the
+            inflow of the storage.
+        outflow_conversion_factor : numeric (iterable or scalar), :math:`\eta_o(t)`
+            see: inflow_conversion_factor
+        min_storage_level : numeric (iterable or scalar), :math:`c_{min}(t)`
+            The normed minimum storage content as fraction of the
+            nominal storage capacity or the capacity that has been invested into
+            (between 0 and 1).
+            To set different values in every time step use a sequence.
+        max_storage_level : numeric (iterable or scalar), :math:`c_{max}(t)`
+            see: min_storage_level
+        storage_costs : numeric (iterable or scalar), :math:`c_{storage}(t)`
+            Cost (per energy) for having energy in the storage, starting from
+            time point :math:`t_{1}`.
+        lifetime_inflow : int, :math:`n_{in}`
+            Determine the lifetime of an inflow; only applicable for multi-period
+            models which can invest in storage capacity and have an
+            invest_relation_input_capacity defined
+        lifetime_outflow : int, :math:`n_{in}`
+            Determine the lifetime of an outflow; only applicable for multi-period
+            models which can invest in storage capacity and have an
+            invest_relation_output_capacity defined
+
+        Notes
+        -----
+        The following sets, variables, constraints and objective parts are created
+         * :py:class:`~oemof.solph.components._generic_storage.GenericStorageBlock`
+           (if no Investment object present)
+         * :py:class:`~oemof.solph.components._generic_storage.GenericInvestmentStorageBlock`
+           (if Investment object present)
+
+        Examples
+        --------
+        Basic usage examples of the GenericStorage with a random selection of
+        attributes. See the Flow class for all Flow attributes.
+
+        >>> from oemof import solph
+
+        >>> my_bus = solph.buses.Bus('my_bus')
+
+        >>> my_storage = solph.components.GenericStorage(
+        ...     label='storage',
+        ...     nominal_capacity=1000,
+        ...     inputs={my_bus: solph.flows.Flow(nominal_capacity=200, variable_costs=10)},
+        ...     outputs={my_bus: solph.flows.Flow(nominal_capacity=200)},
+        ...     loss_rate=0.01,
+        ...     initial_storage_level=0,
+        ...     max_storage_level = 0.9,
+        ...     inflow_conversion_factor=0.9,
+        ...     outflow_conversion_factor=0.93)
+
+        >>> my_investment_storage = solph.components.GenericStorage(
+        ...     label='storage',
+        ...     nominal_capacity=solph.Investment(ep_costs=50),
+        ...     inputs={my_bus: solph.flows.Flow()},
+        ...     outputs={my_bus: solph.flows.Flow()},
+        ...     loss_rate=0.02,
+        ...     initial_storage_level=None,
+        ...     invest_relation_input_capacity=1/6,
+        ...     invest_relation_output_capacity=1/6,
+        ...     inflow_conversion_factor=1,
+        ...     outflow_conversion_factor=0.8)
     """  # noqa: E501
 
     def __init__(
@@ -203,22 +194,6 @@
             outputs=outputs,
             custom_properties=custom_attributes,
         )
-<<<<<<< HEAD
-=======
-        # --- BEGIN: The following code can be removed for versions >= v0.6 ---
-        if investment is not None:
-            msg = (
-                "For backward compatibility,"
-                " the option investment overwrites the option"
-                + " nominal_storage_capacity."
-                + " Both options cannot be set at the same time."
-            )
-            if nominal_capacity is not None:
-                raise AttributeError(msg)
-            else:
-                warn(msg, FutureWarning)
-            nominal_storage_capacity = investment
-        # --- END ---
         # --- BEGIN: The following code can be removed for versions >= v0.7 ---
         if nominal_storage_capacity is not None:
             msg = (
@@ -233,7 +208,6 @@
                 warn(msg, FutureWarning)
             nominal_capacity = nominal_storage_capacity
         # --- END ---
->>>>>>> 4e745f0c
 
         self.nominal_storage_capacity = None
         self.investment = None
