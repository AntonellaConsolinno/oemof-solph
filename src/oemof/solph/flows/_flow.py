--- conflicted
+++ resolved
@@ -88,14 +88,11 @@
         The costs associated with one unit of the flow. If this is set the
         costs will be added to the objective expression of the optimization
         problem.
-<<<<<<< HEAD
         Note: In a multi-period model, nominal costs have to be used.
     fixed : boolean
         Boolean value indicating if a flow is fixed during the optimization
         problem to its ex-ante set value. Used in combination with the
         :attr:`fix`.
-=======
->>>>>>> 6cd2461b
     investment : :class:`Investment <oemof.solph.options.Investment>`
         Object indicating if a nominal_value of the flow is determined by
         the optimization problem. Note: This will refer all attributes to an
