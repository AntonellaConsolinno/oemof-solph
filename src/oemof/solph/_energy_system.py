--- conflicted
+++ resolved
@@ -175,18 +175,11 @@
                 "now. If you find anything suspicious or any bugs, "
                 "please report them."
             )
-<<<<<<< HEAD
             warnings.warn(msg, debugging.ExperimentalFeatureWarning)
-        self.periods = periods
-        self._extract_periods_years()
-        self._extract_periods_matrix()
-=======
-            warnings.warn(msg, debugging.SuspiciousUsageWarning)
             self._extract_periods_years()
             self._extract_periods_matrix()
             self._extract_end_year_of_optimization()
             self.use_remaining_value = use_remaining_value
->>>>>>> 119e9cba
 
     def _extract_periods_years(self):
         """Map years in optimization to respective period based on time indices
