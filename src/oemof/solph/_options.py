# -*- coding: utf-8 -*-

"""Optional classes to be added to a network class.

SPDX-FileCopyrightText: Uwe Krien <krien@uni-bremen.de>
SPDX-FileCopyrightText: Simon Hilpert
SPDX-FileCopyrightText: Cord Kaldemeyer
SPDX-FileCopyrightText: Stephan Günther
SPDX-FileCopyrightText: Patrik Schönfeldt
SPDX-FileCopyrightText: jmloenneberga

SPDX-License-Identifier: MIT

"""

from oemof.solph._plumbing import sequence


class Investment:
    """Defines an Investment object holding all the specifications needed
    for investment modeling.

    Parameters
    ----------
    maximum : float, :math:`P_{invest,max}` or :math:`E_{invest,max}`
        Maximum of the additional invested capacity
    minimum : float, :math:`P_{invest,min}` or :math:`E_{invest,min}`
        Minimum of the additional invested capacity. If `nonconvex` is `True`,
        `minimum` defines the threshold for the invested capacity.
    ep_costs : float, :math:`c_{invest,var}`
        Equivalent periodical costs for the investment per flow capacity.
    existing : float, :math:`P_{exist}` or :math:`E_{exist}`
        Existing / installed capacity. The invested capacity is added on top
        of this value. Not applicable if `nonconvex` is set to `True`.
    nonconvex : bool
        If `True`, a binary variable for the status of the investment is
        created. This enables additional fix investment costs (*offset*)
        independent of the invested flow capacity. Therefore, use the `offset`
        parameter.
    offset : float, :math:`c_{invest,fix}`
        Additional fix investment costs. Only applicable if `nonconvex` is set
        to `True`.


    For the variables, constraints and parts of the objective function, which
    are created, see
    :py:class:`~oemof.solph.blocks.investment_flow.InvestmentFlow`,
    :py:class:`~oemof.solph.components.generic_storage.GenericInvestmentStorageBlock`
    :py:class:`~oemof.solph.custom.sink_dsm.SinkDSMOemofInvestmentBlock`,
    :py:class:`~oemof.solph.custom.sink_dsm.SinkDSMDLRInvestmentBlock` and
    :py:class:`~oemof.solph.custom.sink_dsm.SinkDSMDIWInvestmentBlock`.

    """  # noqa: E501

    def __init__(
        self,
        maximum=float("+inf"),
        minimum=0,
        ep_costs=0,
        existing=0,
        nonconvex=False,
        offset=0,
        custom_attributes=None,
    ):
        if custom_attributes is None:
            custom_attributes = {}
        self.maximum = maximum
        self.minimum = minimum
        self.ep_costs = ep_costs
        self.existing = existing
        self.nonconvex = nonconvex
        self.offset = offset

        for attribute in custom_attributes.keys():
            value = custom_attributes.get(attribute)
            setattr(self, attribute, value)

        self._check_invest_attributes()
        self._check_invest_attributes_maximum()
        self._check_invest_attributes_offset()

    def _check_invest_attributes(self):
        if (self.existing != 0) and (self.nonconvex is True):
            e1 = (
                "Values for 'offset' and 'existing' are given in"
                " investement attributes. \n These two options cannot be "
                "considered at the same time."
            )
            raise AttributeError(e1)

    def _check_invest_attributes_maximum(self):
        if (self.maximum == float("+inf")) and (self.nonconvex is True):
            e2 = (
                "Please provide an maximum investment value in case of"
                " nonconvex investemnt (nonconvex=True), which is in the"
                " expected magnitude."
                " \nVery high maximum values (> 10e8) as maximum investment"
                " limit might lead to numeric issues, so that no investment"
                " is done, although it is the optimal solution!"
            )
            raise AttributeError(e2)

    def _check_invest_attributes_offset(self):
        if (self.offset != 0) and (self.nonconvex is False):
            e3 = (
                "If `nonconvex` is `False`, the `offset` parameter will be"
                " ignored."
            )
            raise AttributeError(e3)


class NonConvex:
    """Defines a NonConvex object holding all the specifications for NonConvex
    Flows, i.e. Flows with binary variables associated to them.

    Parameters
    ----------
    startup_costs : numeric (iterable or scalar)
        Costs associated with a start of the flow (representing a unit).
    shutdown_costs : numeric (iterable or scalar)
        Costs associated with the shutdown of the flow (representing a unit).
    activity_costs : numeric (iterable or scalar)
        Costs associated with the active operation of the flow, independently
        from the actual output.
    inactivity_costs : numeric (iterable or scalar)
        Costs associated with not operating the flow.
    minimum_uptime : numeric (1 or positive integer)
        Minimum time that a flow must be greater then its minimum flow after
        startup. Be aware that minimum up and downtimes can contradict each
        other and may lead to infeasible problems.
    minimum_downtime : numeric (1 or positive integer)
        Minimum time a flow is forced to zero after shutting down.
        Be aware that minimum up and downtimes can contradict each
        other and may to infeasible problems.
    maximum_startups : numeric (0 or positive integer)
        Maximum number of start-ups in the optimization timeframe.
    maximum_shutdowns : numeric (0 or positive integer)
        Maximum number of shutdowns in the optimization timeframe.
    initial_status : numeric (0 or 1)
        Integer value indicating the status of the flow in the first time step
        (0 = off, 1 = on). For minimum up and downtimes, the initial status
        is set for the respective values in the edge regions e.g. if a
        minimum uptime of four timesteps is defined, the initial status is
        fixed for the four first and last timesteps of the optimization period.
        If both, up and downtimes are defined, the initial status is set for
        the maximum of both e.g. for six timesteps if a minimum downtime of
        six timesteps is defined in addition to a four timestep minimum uptime.
<<<<<<< HEAD
    negative_gradient_limit : numeric (iterable, scalar or None)
        the normed *upper bound* on the positive difference
        (`flow[t-1] < flow[t]`) of two consecutive flow values.

    negative_gradient_limit : numeric (iterable, scalar or None)
            the normed *upper bound* on the negative difference
            (`flow[t-1] > flow[t]`) of two consecutive flow values.
    """

    def __init__(
        self,
        initial_status=0,
        minimum_uptime=None,
        minimum_downtime=None,
        maximum_startups=None,
        maximum_shutdowns=None,
        startup_costs=None,
        shutdown_costs=None,
        activity_costs=None,
        inactivity_costs=None,
        negative_gradient_limit=None,
        positive_gradient_limit=None,
        custom_attributes=None,
    ):
        if custom_attributes is None:
            custom_attributes = {}

        self.initial_status = initial_status
        self.minimum_uptime = minimum_uptime
        self.minimum_downtime = minimum_downtime
        self.maximum_startups = maximum_startups
        self.maximum_shutdowns = maximum_shutdowns

        self.startup_costs = sequence(startup_costs)
        self.shutdown_costs = sequence(shutdown_costs)
        self.activity_costs = sequence(activity_costs)
        self.inactivity_costs = sequence(inactivity_costs)
        self.negative_gradient_limit = sequence(negative_gradient_limit)
        self.positive_gradient_limit = sequence(positive_gradient_limit)

        for attribute, value in custom_attributes.items():
            setattr(self, attribute, value)
=======
    positive_gradient : :obj:`dict`, default: `{'ub': None, 'costs': 0}`
        A dictionary containing the following two keys:

         * `'ub'`: numeric (iterable, scalar or None), the normed *upper
           bound* of the positive difference (`flow[t-1] < flow[t]`) of
           two consecutive flow values.
         * `'costs'`: numeric (scalar or None), the gradient cost per
           unit.

    negative_gradient : :obj:`dict`, default: `{'ub': None, 'costs': 0}`
        A dictionary containing the following two keys:

          * `'ub'`: numeric (iterable, scalar or None), the normed *upper
            bound* on the negative difference (`flow[t-1] > flow[t]`) of
            two consecutive flow values.
          * `'costs'`: numeric (scalar or None), the gradient cost per
            unit.
    """

    def __init__(self, **kwargs):
        scalars = [
            "minimum_uptime",
            "minimum_downtime",
            "initial_status",
            "maximum_startups",
            "maximum_shutdowns",
        ]
        sequences = [
            "startup_costs",
            "shutdown_costs",
            "activity_costs",
            "inactivity_costs",
        ]
        dictionaries = ["positive_gradient", "negative_gradient"]
        defaults = {
            "initial_status": 0,
            "positive_gradient": {"ub": None},
            "negative_gradient": {"ub": None},
        }

        for attribute in set(
            scalars + sequences + dictionaries + list(kwargs)
        ):
            value = kwargs.get(attribute, defaults.get(attribute))
            if attribute in dictionaries:
                setattr(
                    self,
                    attribute,
                    {"ub": sequence(value["ub"])},
                )
            else:
                setattr(
                    self,
                    attribute,
                    sequence(value) if attribute in sequences else value,
                )
>>>>>>> f1cf912f

        self._max_up_down = None

    def _calculate_max_up_down(self):
        """
        Calculate maximum of up and downtime for direct usage in constraints.

        The maximum of both is used to set the initial status for this
        number of timesteps within the edge regions.
        """
        if self.minimum_uptime is not None and self.minimum_downtime is None:
            max_up_down = self.minimum_uptime
        elif self.minimum_uptime is None and self.minimum_downtime is not None:
            max_up_down = self.minimum_downtime
        else:
            max_up_down = max(self.minimum_uptime, self.minimum_downtime)

        self._max_up_down = max_up_down

    @property
    def max_up_down(self):
        """Compute or return the _max_up_down attribute."""
        if self._max_up_down is None:
            self._calculate_max_up_down()

        return self._max_up_down<|MERGE_RESOLUTION|>--- conflicted
+++ resolved
@@ -145,12 +145,10 @@
         If both, up and downtimes are defined, the initial status is set for
         the maximum of both e.g. for six timesteps if a minimum downtime of
         six timesteps is defined in addition to a four timestep minimum uptime.
-<<<<<<< HEAD
     negative_gradient_limit : numeric (iterable, scalar or None)
         the normed *upper bound* on the positive difference
         (`flow[t-1] < flow[t]`) of two consecutive flow values.
-
-    negative_gradient_limit : numeric (iterable, scalar or None)
+    positive_gradient_limit : numeric (iterable, scalar or None)
             the normed *upper bound* on the negative difference
             (`flow[t-1] > flow[t]`) of two consecutive flow values.
     """
@@ -188,64 +186,6 @@
 
         for attribute, value in custom_attributes.items():
             setattr(self, attribute, value)
-=======
-    positive_gradient : :obj:`dict`, default: `{'ub': None, 'costs': 0}`
-        A dictionary containing the following two keys:
-
-         * `'ub'`: numeric (iterable, scalar or None), the normed *upper
-           bound* of the positive difference (`flow[t-1] < flow[t]`) of
-           two consecutive flow values.
-         * `'costs'`: numeric (scalar or None), the gradient cost per
-           unit.
-
-    negative_gradient : :obj:`dict`, default: `{'ub': None, 'costs': 0}`
-        A dictionary containing the following two keys:
-
-          * `'ub'`: numeric (iterable, scalar or None), the normed *upper
-            bound* on the negative difference (`flow[t-1] > flow[t]`) of
-            two consecutive flow values.
-          * `'costs'`: numeric (scalar or None), the gradient cost per
-            unit.
-    """
-
-    def __init__(self, **kwargs):
-        scalars = [
-            "minimum_uptime",
-            "minimum_downtime",
-            "initial_status",
-            "maximum_startups",
-            "maximum_shutdowns",
-        ]
-        sequences = [
-            "startup_costs",
-            "shutdown_costs",
-            "activity_costs",
-            "inactivity_costs",
-        ]
-        dictionaries = ["positive_gradient", "negative_gradient"]
-        defaults = {
-            "initial_status": 0,
-            "positive_gradient": {"ub": None},
-            "negative_gradient": {"ub": None},
-        }
-
-        for attribute in set(
-            scalars + sequences + dictionaries + list(kwargs)
-        ):
-            value = kwargs.get(attribute, defaults.get(attribute))
-            if attribute in dictionaries:
-                setattr(
-                    self,
-                    attribute,
-                    {"ub": sequence(value["ub"])},
-                )
-            else:
-                setattr(
-                    self,
-                    attribute,
-                    sequence(value) if attribute in sequences else value,
-                )
->>>>>>> f1cf912f
 
         self._max_up_down = None
 
