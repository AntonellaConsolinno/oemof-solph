--- conflicted
+++ resolved
@@ -151,15 +151,9 @@
 LinearTransformer (1xM)
 +++++++++++++++++++++++
 
-<<<<<<< HEAD
 An instance of the LinearTransformer class can represent a node with one input flow an m output flows such as a power plant, a transport line or any kind of a transforming process as electrolysis or a cooling device.
 As the name indicates the efficiency has to be constant within one time step to get a linear transformation.
 You can define a different efficiency for every time step (e.g. the thermal powerplant efficiency according to the ambient temperature) but this series has to be predefined and cannot be changed within the optimisation.
-=======
-An instance of the LinearTransformer class can represent a power plant, a transport line or any kind of a transforming process as electrolysis or a cooling device.
-As the name indicates the efficiency has to be constant within one time step to get a linear transformation.
-You can define a different efficiency for every time step (e.g. the COP of an air heat pump according to the ambient temperature) but this series has to be predefined and cannot be changed within the optimisation.
->>>>>>> c7d0cdfc
 
 .. code-block:: python
 
@@ -476,7 +470,7 @@
 Flexible modelling
 ^^^^^^^^^^^^^^^^^^^^
 
-It is also possible to pass constraints to the model that are not provided by solph but defined in your application. 
+It is also possible to pass constraints to the model that are not provided by solph but defined in your application.
 Inside this example two different kind of constraints are added: (1) emission constraints, (2)
 shared constraints between flows. To understand the example it might be useful to know a little bit about
 the pyomo-package and how constraints are defined, moreover you should have understood the basic underlying oemof
