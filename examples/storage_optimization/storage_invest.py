--- conflicted
+++ resolved
@@ -128,11 +128,7 @@
     om = OperationalModel(energysystem, timeindex=energysystem.time_idx)
 
     logging.info('Solve the optimization problem')
-<<<<<<< HEAD
     om.solve(solver=solvername, solve_kwargs={'tee': True})
-=======
-    om.solve(solver='gurobi', solve_kwargs={'tee': True})
->>>>>>> 3cf1e970
 
     logging.info('Store lp-file')
     om.write('optimization_problem.lp',
