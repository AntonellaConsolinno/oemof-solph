v0.4.1 (June 24, 2020)
-----------------------

Bug fixes
<<<<<<< HEAD
####################
=======
#########
>>>>>>> 29ca1d01

* Fixed incompatibility with recent Pyomo release (5.7)

Known issues
<<<<<<< HEAD
####################
=======
############
>>>>>>> 29ca1d01

* Results of one-time-step optimisation counterintuitive
    If an optimisation with one time-step is performed, at the processing of the
    results, the scalars of the results is stored in the dict of the sequences.
    (See `Issue #693 <https://github.com/oemof/oemof-solph/issues/693>`_)

Contributors
<<<<<<< HEAD
####################
=======
############
>>>>>>> 29ca1d01

* Uwe Krien
* Patrik Schönfeldt<|MERGE_RESOLUTION|>--- conflicted
+++ resolved
@@ -2,20 +2,12 @@
 -----------------------
 
 Bug fixes
-<<<<<<< HEAD
-####################
-=======
 #########
->>>>>>> 29ca1d01
 
 * Fixed incompatibility with recent Pyomo release (5.7)
 
 Known issues
-<<<<<<< HEAD
-####################
-=======
 ############
->>>>>>> 29ca1d01
 
 * Results of one-time-step optimisation counterintuitive
     If an optimisation with one time-step is performed, at the processing of the
@@ -23,11 +15,7 @@
     (See `Issue #693 <https://github.com/oemof/oemof-solph/issues/693>`_)
 
 Contributors
-<<<<<<< HEAD
-####################
-=======
 ############
->>>>>>> 29ca1d01
 
 * Uwe Krien
 * Patrik Schönfeldt