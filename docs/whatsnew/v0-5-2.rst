v0.5.2 (????)
-------------

API changes
###########

New features
############

Documentation
#############

Bug fixes
#########

* Fix handling of investment annuities and fixed costs for multi-period models:
  Limit to costs that occur within the optimization horizon to prevent a
  bias towards investments happening earlier in the optimization horizon.
* Fix bugs in multi-period documentation.

Testing
#######

Other changes
#############

* Improved compatibility with upcoming oemof.network

Contributors
############

<<<<<<< HEAD
* Patrik Schönfeldt
* Johannes Kochems
* Julian Endres
* Hendrik Huysgens
=======
* Patrik Schönfeldt
>>>>>>> e54e8b2d
<|MERGE_RESOLUTION|>--- conflicted
+++ resolved
@@ -29,11 +29,7 @@
 Contributors
 ############
 
-<<<<<<< HEAD
 * Patrik Schönfeldt
 * Johannes Kochems
 * Julian Endres
-* Hendrik Huysgens
-=======
-* Patrik Schönfeldt
->>>>>>> e54e8b2d
+* Hendrik Huyskens