--- conflicted
+++ resolved
@@ -10,16 +10,13 @@
   effectively the same) had double weight before. Also, if the
   initial storage level is defined, the costs just offset the
   objective value without changing anything else.
-<<<<<<< HEAD
 * Rename custom_attributes to custom_properties for all Nodes.
   Setting the oemof.network.Node.custom_properties
   using an argument called "custom_attributes" was rather confusing.
   Additionally, the class Bus already called the argument
   "custom_properties".
-=======
 * The parameters `GenericStorage.nominal_storage_capacity` and
   `Flow.nominal_value` are now both called `nominal_capacity`.
->>>>>>> 07b7d97d
 
 New features
 ############
