# -*- coding: utf-8 -*-

"""Modules for providing convenient views for solph results.

Information about the possible usage is provided within the examples.
"""

__copyright__ = "oemof developer group"
__license__ = "GPLv3"

import pandas as pd
<<<<<<< HEAD


def convert_keys_to_strings(results):
    """
    Convert the dictionary keys to strings.

    All (tuple) keys of the result object e.g. results[(pp1, bus1)] are
    converted into strings that represent the object labels
    e.g. results[('pp1','bus1')].
    """
    converted = {
        tuple([str(e) for e in k]) if isinstance(k, tuple) else str(k): v
        for k, v in results.items()
    }
    return converted
=======
from oemof.outputlib.processing import convert_keys_to_strings
>>>>>>> f4a72aeb


def node(results, node):
    """
    Obtain results for a single node e.g. a Bus or Component.

    Either a node or its label string can be passed.
    Results are written into a dictionary which is keyed by 'scalars' and
    'sequences' holding respective data in a pandas Series and DataFrame.
    """
    # convert to keys if only a string is passed
    if type(node) is str:
        results = convert_keys_to_strings(results)

    filtered = {}

    # create a series with tuples as index labels for scalars
    scalars = {k: v['scalars'] for k, v in results.items()
               if node in k and not v['scalars'].empty}
    if scalars:
        # aggregate data
        filtered['scalars'] = pd.concat(scalars.values(), axis=0)
        # assign index values
        idx = {k: [c for c in v['scalars'].index]
               for k, v in results.items()
               if node in k and not v['scalars'].empty}
        idx = [tuple((k, m) for m in v) for k, v in idx.items()]
        idx = [i for sublist in idx for i in sublist]
        filtered['scalars'].index = idx
        filtered['scalars'].sort_index(axis=0, inplace=True)

    # create a dataframe with tuples as column labels for sequences
    sequences = {k: v['sequences'] for k, v in results.items()
                 if node in k and not v['sequences'].empty}
    if sequences:
        # aggregate data
        filtered['sequences'] = pd.concat(sequences.values(), axis=1)
        # assign column names
        cols = {k: [c for c in v['sequences'].columns]
                for k, v in results.items()
                if node in k and not v['sequences'].empty}
        cols = [tuple((k, m) for m in v) for k, v in cols.items()]
        cols = [c for sublist in cols for c in sublist]
        filtered['sequences'].columns = cols
        filtered['sequences'].sort_index(axis=1, inplace=True)

    return filtered<|MERGE_RESOLUTION|>--- conflicted
+++ resolved
@@ -9,25 +9,7 @@
 __license__ = "GPLv3"
 
 import pandas as pd
-<<<<<<< HEAD
-
-
-def convert_keys_to_strings(results):
-    """
-    Convert the dictionary keys to strings.
-
-    All (tuple) keys of the result object e.g. results[(pp1, bus1)] are
-    converted into strings that represent the object labels
-    e.g. results[('pp1','bus1')].
-    """
-    converted = {
-        tuple([str(e) for e in k]) if isinstance(k, tuple) else str(k): v
-        for k, v in results.items()
-    }
-    return converted
-=======
 from oemof.outputlib.processing import convert_keys_to_strings
->>>>>>> f4a72aeb
 
 
 def node(results, node):
