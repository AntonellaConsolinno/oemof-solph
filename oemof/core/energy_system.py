--- conflicted
+++ resolved
@@ -289,11 +289,8 @@
         self.duals = kwargs.get('duals', False)
         self.timesteps = kwargs.get('timesteps')
         self.relaxed = kwargs.get('relaxed', False)
-<<<<<<< HEAD
-        self.solve_kwargs = kwargs.get('solve_kwargs', {})
-=======
         self.fast_build = kwargs.get('fast_build', False)
->>>>>>> da8e6696
+		self.solve_kwargs = kwargs.get('solve_kwargs', {})
 
         if self.timesteps is None:
             raise ValueError('No timesteps defined!')