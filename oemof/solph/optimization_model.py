--- conflicted
+++ resolved
@@ -232,18 +232,11 @@
         result = UD()
         result.objective = self.objective
         for entity in self.entities:
-<<<<<<< HEAD
-            if (isinstance(entity, cp.Transformer) or
-                    isinstance(entity, cp.Transport) or
-                    isinstance(entity, cp.Source)):
-                if entity.outputs:
-                    result[entity] = result.get(entity, {})
-=======
-            if (  isinstance(entity, cp.Transformer) or
-                  isinstance(entity, cp.Transport)   or
-                  isinstance(entity, cp.Source)):
-                if entity.outputs: result[entity] = result.get(entity, UD())
->>>>>>> 3fe16178
+            if ( isinstance(entity, cp.Transformer) or
+                 isinstance(entity, cp.Transport)   or
+                 isinstance(entity, cp.Source)):
+                if entity.outputs: result[entity] =
+                    result.get(entity, UD())
                 for o in entity.outputs:
                     result[entity][o] = [self.w[entity.uid, o.uid, t].value
                                          for t in self.timesteps]
