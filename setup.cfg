--- conflicted
+++ resolved
@@ -1,7 +1,3 @@
-<<<<<<< HEAD
-[metadata]
-description-file = README.rstt
-=======
 [bdist_wheel]
 universal = 1
 
@@ -9,6 +5,9 @@
 max-line-length = 140
 exclude = */migrations/*[nosetests]
 verbosity = 2
+
+[metadata]
+description-file = README.rst
 
 [tool:isort]
 force_single_line = True
@@ -57,5 +56,4 @@
     cover: true
     nocov: false
 environment_variables =
-    -
->>>>>>> b289ac73
+    -