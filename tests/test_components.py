# -*- coding: utf-8 -

"""Tests of the component module.

This file is part of project oemof (github.com/oemof/oemof). It's copyrighted
by the contributors recorded in the version control history of the file,
available from its original location oemof/tests/test_components.py

SPDX-License-Identifier: MIT
"""

import warnings

import pytest
from oemof.tools.debugging import SuspiciousUsageWarning

from oemof.solph import Investment
from oemof.solph import NonConvex
from oemof.solph import components
from oemof.solph.buses import Bus
from oemof.solph.flows import Flow

# ********* GenericStorage *********


def test_generic_storage_1():
    """Duplicate definition inflow."""
    bel = Bus()
    with pytest.raises(AttributeError, match="Overdetermined."):
        components.GenericStorage(
            label="storage1",
            inputs={bel: Flow(variable_costs=10e10)},
            outputs={bel: Flow(variable_costs=10e10)},
            loss_rate=0.00,
            initial_storage_level=0,
            invest_relation_input_output=1,
            invest_relation_output_capacity=1,
            invest_relation_input_capacity=1,
            nominal_capacity=Investment(),
            inflow_conversion_factor=1,
            outflow_conversion_factor=0.8,
        )


<<<<<<< HEAD
=======
def test_generic_storage_2():
    """Nominal capacity defined with investment model."""
    bel = Bus()
    with pytest.raises(
        AttributeError,
        match="For backward compatibility, the option investment overwrites",
    ):
        components.GenericStorage(
            label="storage3",
            nominal_capacity=45,
            inputs={bel: Flow(variable_costs=10e10)},
            outputs={bel: Flow(variable_costs=10e10)},
            loss_rate=0.00,
            initial_storage_level=0,
            invest_relation_input_capacity=1 / 6,
            invest_relation_output_capacity=1 / 6,
            inflow_conversion_factor=1,
            outflow_conversion_factor=0.8,
            investment=Investment(ep_costs=23),
        )


>>>>>>> 4e745f0c
def test_generic_storage_3():
    """Nominal capacity defined with investment model."""
    bel = Bus()
    components.GenericStorage(
        label="storage4",
        nominal_capacity=45,
        inputs={bel: Flow(nominal_capacity=23, variable_costs=10e10)},
        outputs={bel: Flow(nominal_capacity=7.5, variable_costs=10e10)},
        loss_rate=0.00,
        initial_storage_level=0,
        inflow_conversion_factor=1,
        outflow_conversion_factor=0.8,
    )


def test_generic_storage_4():
    """Infeasible parameter combination for initial_storage_level"""
    bel = Bus()
    with pytest.raises(
        ValueError, match="initial_storage_level must be greater"
    ):
        components.GenericStorage(
            label="storage4",
            nominal_capacity=10,
            inputs={bel: Flow(variable_costs=10e10)},
            outputs={bel: Flow(variable_costs=10e10)},
            loss_rate=0.00,
            initial_storage_level=0,
            min_storage_level=0.1,
            invest_relation_input_capacity=1 / 6,
            invest_relation_output_capacity=1 / 6,
            inflow_conversion_factor=1,
            outflow_conversion_factor=0.8,
        )


def test_generic_storage_with_non_convex_investment():
    """Tests error if `offset` and `existing` attribute are given."""
    with pytest.raises(
        AttributeError, match=r"Values for 'offset' and 'existing' are given"
    ):
        bel = Bus()
        components.GenericStorage(
            label="storage4",
            inputs={bel: Flow()},
            outputs={bel: Flow()},
            invest_relation_input_capacity=1 / 6,
            invest_relation_output_capacity=1 / 6,
            nominal_capacity=Investment(
                nonconvex=True, existing=5, maximum=25
            ),
        )


def test_generic_storage_with_non_convex_invest_maximum():
    """No investment maximum at nonconvex investment."""
    with pytest.raises(
        AttributeError, match=r"Please provide a maximum investment value"
    ):
        bel = Bus()
        components.GenericStorage(
            label="storage6",
            inputs={bel: Flow()},
            outputs={bel: Flow()},
            invest_relation_input_capacity=1 / 6,
            invest_relation_output_capacity=1 / 6,
            nominal_capacity=Investment(nonconvex=True),
        )


def test_generic_storage_with_convex_invest_offset():
    """Offset value is given and nonconvex is False."""
    with pytest.raises(
        AttributeError, match=r"If `nonconvex` is `False`, the `offset`"
    ):
        bel = Bus()
        components.GenericStorage(
            label="storage6",
            inputs={bel: Flow()},
            outputs={bel: Flow()},
            invest_relation_input_capacity=1 / 6,
            invest_relation_output_capacity=1 / 6,
            nominal_capacity=Investment(offset=10),
        )


def test_generic_storage_with_invest_and_fixed_losses_absolute():
    """
    Storage with fixed losses in the investment mode but no minimum or existing
    value is set an AttributeError is raised because this may result in storage
    with zero capacity but fixed losses.
    """
    msg = (
        r"With fixed_losses_absolute > 0, either investment.existing or"
        " investment.minimum has to be non-zero."
    )
    with pytest.raises(AttributeError, match=msg):
        bel = Bus()
        components.GenericStorage(
            label="storage4",
            inputs={bel: Flow()},
            outputs={bel: Flow()},
            nominal_capacity=Investment(ep_costs=23, minimum=0, existing=0),
            fixed_losses_absolute=[0, 0, 4],
        )


def test_generic_storage_without_inputs():
    with pytest.warns(SuspiciousUsageWarning):
        components.GenericStorage(label="storage5")


def test_generic_storage_too_many_inputs():
    msg = r"Only one input flow allowed in the GenericStorage storage6"
    bel1 = Bus()
    bel2 = Bus()
    with pytest.raises(AttributeError, match=msg):
        components.GenericStorage(
            label="storage6",
            inputs={bel1: Flow(), bel2: Flow()},
            outputs={bel2: Flow()},
        )


def test_generic_storage_too_many_outputs():
    msg = r"Only one output flow allowed in the GenericStorage storage7"
    bel1 = Bus()
    bel2 = Bus()
    with pytest.raises(AttributeError, match=msg):
        components.GenericStorage(
            label="storage7",
            inputs={bel1: Flow()},
            outputs={bel1: Flow(), bel2: Flow()},
        )


# ********* OffsetConverter *********


def test_offsetconverter_without_nonconvex():
    """No NonConvex attribute is defined for any of the attached flows."""
    with pytest.raises(
        ValueError,
        match=(
            "Exactly one flow of the `OffsetConverter` must have the "
            "`NonConvex` attribute."
        ),
    ):
        b_diesel = Bus(label="bus_diesel")
        b_el = Bus(label="bus_electricity")
        components.OffsetConverter(
            label="diesel_genset",
            inputs={b_diesel: Flow()},
            outputs={b_el: Flow()},
        )


def test_offsetconverter_multiple_nonconvex():
    """NonConvex attribute is defined for more than one flow."""
    with pytest.raises(
        ValueError,
        match=(
            "Exactly one flow of the `OffsetConverter` must have the "
            "`NonConvex` attribute."
        ),
    ):
        b_diesel = Bus(label="bus_diesel")
        b_heat = Bus(label="bus_heat")
        components.OffsetConverter(
            inputs={b_diesel: Flow(nonconvex=NonConvex())},
            outputs={b_heat: Flow(nonconvex=NonConvex())},
        )


def test_offsetconverter_investment_not_on_nonconvex():
    """Investment attribute is defined for a not NonConvex flow."""
    with pytest.raises(
        TypeError,
        match=(
            "`Investment` attribute must be defined only for the NonConvex "
            "flow!"
        ),
    ):
        b_diesel = Bus(label="bus_diesel")
        b_heat = Bus(label="bus_heat")
        components.OffsetConverter(
            inputs={b_diesel: Flow(nominal_capacity=Investment(maximum=1))},
            outputs={b_heat: Flow(nonconvex=NonConvex())},
        )


# ********* GenericCHP *********
def test_generic_chp_without_warning():
    warnings.filterwarnings("error", category=SuspiciousUsageWarning)
    bel = Bus(label="electricityBus")
    bth = Bus(label="heatBus")
    bgas = Bus(label="commodityBus")
    components.GenericCHP(
        label="combined_cycle_extraction_turbine",
        fuel_input={
            bgas: Flow(custom_attributes={"H_L_FG_share_max": [0.183]})
        },
        electrical_output={
            bel: Flow(
                custom_attributes={
                    "P_max_woDH": [155.946],
                    "P_min_woDH": [68.787],
                    "Eta_el_max_woDH": [0.525],
                    "Eta_el_min_woDH": [0.444],
                }
            )
        },
        heat_output={bth: Flow(custom_attributes={"Q_CW_min": [10.552]})},
        beta=[0.122],
        back_pressure=False,
    )
    warnings.filterwarnings("always", category=SuspiciousUsageWarning)<|MERGE_RESOLUTION|>--- conflicted
+++ resolved
@@ -42,31 +42,6 @@
         )
 
 
-<<<<<<< HEAD
-=======
-def test_generic_storage_2():
-    """Nominal capacity defined with investment model."""
-    bel = Bus()
-    with pytest.raises(
-        AttributeError,
-        match="For backward compatibility, the option investment overwrites",
-    ):
-        components.GenericStorage(
-            label="storage3",
-            nominal_capacity=45,
-            inputs={bel: Flow(variable_costs=10e10)},
-            outputs={bel: Flow(variable_costs=10e10)},
-            loss_rate=0.00,
-            initial_storage_level=0,
-            invest_relation_input_capacity=1 / 6,
-            invest_relation_output_capacity=1 / 6,
-            inflow_conversion_factor=1,
-            outflow_conversion_factor=0.8,
-            investment=Investment(ep_costs=23),
-        )
-
-
->>>>>>> 4e745f0c
 def test_generic_storage_3():
     """Nominal capacity defined with investment model."""
     bel = Bus()
