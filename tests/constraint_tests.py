# -*- coding: utf-8 -

"""Test the created constraints against approved constraints.

This file is part of project oemof (github.com/oemof/oemof). It's copyrighted
by the contributors recorded in the version control history of the file,
available from its original location oemof/tests/constraint_tests.py

SPDX-License-Identifier: MIT
"""

from difflib import unified_diff
import logging
import os.path as ospath
import re

from nose.tools import eq_, assert_raises
import pandas as pd

from oemof.network import Node
from oemof.tools import helpers
import oemof.solph as solph

logging.disable(logging.INFO)


class TestsConstraint:

    @classmethod
    def setup_class(cls):
        cls.objective_pattern = re.compile(r'^objective.*(?=s\.t\.)',
                                           re.DOTALL | re.MULTILINE)

        cls.date_time_index = pd.date_range('1/1/2012', periods=3, freq='H')

        cls.tmppath = helpers.extend_basic_path('tmp')
        logging.info(cls.tmppath)

    def setup(self):
        self.energysystem = solph.EnergySystem(groupings=solph.GROUPINGS,
                                               timeindex=self.date_time_index)
        Node.registry = self.energysystem

    def get_om(self):
        return solph.Model(self.energysystem,
                           timeindex=self.energysystem.timeindex)

    def compare_lp_files(self, filename, ignored=None, my_om=None):
        r"""Compare lp-files to check constraints generated within solph.

        An lp-file is being generated automatically when the tests are
        executed. Make sure that you create an empty file first and
        transfer the content from the one that has been created automatically
        into this one afterwards. Please ensure that the content is being
        checked carefully. Otherwise, errors are included within the code base.
        """
        if my_om is None:
            om = self.get_om()
        else:
            om = my_om
        tmp_filename = filename.replace('.lp', '') + '_tmp.lp'
        new_filename = ospath.join(self.tmppath, tmp_filename)
        om.write(new_filename, io_options={'symbolic_solver_labels': True})
        logging.info("Comparing with file: {0}".format(filename))
        with open(ospath.join(self.tmppath, tmp_filename)) as generated_file:
            with open(ospath.join(ospath.dirname(ospath.realpath(__file__)),
                                  "lp_files",
                                  filename)) as expected_file:

                def chop_trailing_whitespace(lines):
                    return [re.sub(r'\s*$', '', l) for l in lines]

                def remove(pattern, lines):
                    if not pattern:
                        return lines
                    return re.subn(pattern, "",
                                   "\n".join(lines))[0].split("\n")

                expected = remove(ignored,
                                  chop_trailing_whitespace(
                                      expected_file.readlines()))
                generated = remove(ignored,
                                   chop_trailing_whitespace(
                                       generated_file.readlines()))

                def normalize_to_positive_results(lines):
                    negative_result_indices = [
                        n for n, line in enumerate(lines)
                        if re.match("^= -", line)]
                    equation_start_indices = [
                        [n for n in reversed(range(0, nri))
                         if re.match('.*:$', lines[n])][0]+1
                        for nri in negative_result_indices]
                    for (start, end) in zip(
                            equation_start_indices,
                            negative_result_indices):
                        for n in range(start, end):
                            lines[n] = (
                                '-'
                                if lines[n] and lines[n][0] == '+'
                                else '+'
                                if lines[n]
                                else lines[n]) + lines[n][1:]
                        lines[end] = '= ' + lines[end][3:]
                    return lines

                expected = normalize_to_positive_results(expected)
                generated = normalize_to_positive_results(generated)

                eq_(generated, expected,
                    "Failed matching expected with generated lp file:\n" +
                    "\n".join(unified_diff(expected, generated,
                                           fromfile=ospath.relpath(
                                               expected_file.name),
                                           tofile=ospath.basename(
                                               generated_file.name),
                                           lineterm="")))

    def test_linear_transformer(self):
        """Constraint test of a Transformer without Investment.
        """
        bgas = solph.Bus(label='gas')

        bel = solph.Bus(label='electricity')

        solph.Transformer(
            label='powerplantGas',
            inputs={bgas: solph.Flow()},
            outputs={bel: solph.Flow(nominal_value=10e10, variable_costs=50)},
            conversion_factors={bel: 0.58})

        self.compare_lp_files('linear_transformer.lp')

    def test_linear_transformer_invest(self):
        """Constraint test of a Transformer with Investment.
        """

        bgas = solph.Bus(label='gas')

        bel = solph.Bus(label='electricity')

        solph.Transformer(
            label='powerplant_gas',
            inputs={bgas: solph.Flow()},
            outputs={bel: solph.Flow(variable_costs=50,
                                     investment=solph.Investment(maximum=1000,
                                                                 ep_costs=20))
                     },
            conversion_factors={bel: 0.58})

        self.compare_lp_files('linear_transformer_invest.lp')

    def test_max_source_min_sink(self):
        """
        """
        bel = solph.Bus(label='electricityBus')

        solph.Source(label='wind', outputs={
            bel: solph.Flow(nominal_value=54, max=(.85, .95, .61))})

        solph.Sink(label='minDemand', inputs={bel: solph.Flow(
            nominal_value=54, min=(.84, .94, .59), variable_costs=14)})

        self.compare_lp_files('max_source_min_sink.lp')

    def test_fixed_source_variable_sink(self):
        """Constraint test with a fixed source and a variable sink.
        """

        bel = solph.Bus(label='electricityBus')

        solph.Source(label='wind', outputs={bel: solph.Flow(
            actual_value=[.43, .72, .29], nominal_value=10e5, fixed=True)})

        solph.Sink(label='excess', inputs={bel: solph.Flow(variable_costs=40)})

        self.compare_lp_files('fixed_source_variable_sink.lp')

    def test_nominal_value_to_zero(self):
        """If the nominal value is set to zero nothing should happen.
        """
        bel = solph.Bus(label='electricityBus')

        solph.Source(label='s1', outputs={bel: solph.Flow(nominal_value=0)})
        self.compare_lp_files('nominal_value_to_zero.lp')

    def test_fixed_source_invest_sink(self):
        """ Wrong constraints for fixed source + invest sink w. `summed_max`.
        """

        bel = solph.Bus(label='electricityBus')

        solph.Source(label='wind', outputs={bel: solph.Flow(
            actual_value=[12, 16, 14], nominal_value=1000000, fixed=True)})

        solph.Sink(label='excess', inputs={bel: solph.Flow(
            summed_max=2.3, variable_costs=25, max=0.8,
            investment=solph.Investment(ep_costs=500, maximum=10e5,
                                        existing=50))})

        self.compare_lp_files('fixed_source_invest_sink.lp')

    def test_invest_source_fixed_sink(self):
        """Constraint test with a fixed sink and a dispatch invest source.
        """

        bel = solph.Bus(label='electricityBus')

        solph.Source(label='pv', outputs={bel: solph.Flow(
            max=[45, 83, 65], variable_costs=13,
            investment=solph.Investment(ep_costs=123))})

        solph.Sink(label='excess', inputs={bel: solph.Flow(
            actual_value=[.5, .8, .3], nominal_value=10e4, fixed=True)})

        self.compare_lp_files('invest_source_fixed_sink.lp')

    def test_storage(self):
        """
        """
        bel = solph.Bus(label='electricityBus')

        solph.components.GenericStorage(
            label='storage_no_invest',
            inputs={bel: solph.Flow(nominal_value=16667, variable_costs=56)},
            outputs={bel: solph.Flow(nominal_value=16667, variable_costs=24)},
            nominal_storage_capacity=10e4,
            loss_rate=0.13,
            inflow_conversion_factor=0.97,
            outflow_conversion_factor=0.86,
            initial_storage_level=0.4)

        self.compare_lp_files('storage.lp')

    def test_storage_invest_1(self):
        """All invest variables are coupled. The invest variables of the Flows
        will be created during the initialisation of the storage e.g. battery
        """
        bel = solph.Bus(label='electricityBus')

        solph.components.GenericStorage(
            label='storage1',
            inputs={bel: solph.Flow(variable_costs=56)},
            outputs={bel: solph.Flow(variable_costs=24)},
            nominal_storage_capacity=None,
            loss_rate=0.13,
            max_storage_level=0.9,
            min_storage_level=0.1,
            invest_relation_input_capacity=1/6,
            invest_relation_output_capacity=1/6,
            inflow_conversion_factor=0.97,
            outflow_conversion_factor=0.86,
            investment=solph.Investment(ep_costs=145, maximum=234))

        self.compare_lp_files('storage_invest_1.lp')

    def test_storage_invest_2(self):
        """All can be free extended to their own cost.
        """
        bel = solph.Bus(label='electricityBus')

        solph.components.GenericStorage(
            label='storage2',
            inputs={bel: solph.Flow(investment=solph.Investment(ep_costs=99))},
            outputs={bel: solph.Flow(investment=solph.Investment(ep_costs=9))},
            investment=solph.Investment(ep_costs=145),
            initial_storage_level=0.5)
        self.compare_lp_files('storage_invest_2.lp')

    def test_storage_invest_3(self):
        """The storage capacity is fixed, but the Flows can be extended.
        e.g. PHES with a fixed basin but the pump and the turbine can be
        adapted
        """
        bel = solph.Bus(label='electricityBus')

        solph.components.GenericStorage(
            label='storage3',
            inputs={bel: solph.Flow(investment=solph.Investment(ep_costs=99))},
            outputs={bel: solph.Flow(investment=solph.Investment(ep_costs=9))},
            nominal_storage_capacity=5000)
        self.compare_lp_files('storage_invest_3.lp')

    def test_storage_invest_4(self):
        """Only the storage capacity can be extended.
        """
        bel = solph.Bus(label='electricityBus')

        solph.components.GenericStorage(
            label='storage4',
            inputs={bel: solph.Flow(nominal_value=80)},
            outputs={bel: solph.Flow(nominal_value=100)},
            investment=solph.Investment(ep_costs=145, maximum=500))
        self.compare_lp_files('storage_invest_4.lp')

    def test_storage_invest_5(self):
        """The storage capacity is fixed, but the Flows can be extended.
        e.g. PHES with a fixed basin but the pump and the turbine can be
        adapted. The installed capacity of the pump is 10 % bigger than the
        the capacity of the turbine due to 'invest_relation_input_output=1.1'.
        """
        bel = solph.Bus(label='electricityBus')

        solph.components.GenericStorage(
            label='storage5',
            inputs={bel: solph.Flow(investment=solph.Investment(
                ep_costs=99, existing=110))},
            outputs={bel: solph.Flow(investment=solph.Investment(
                existing=100))},
            invest_relation_input_output=1.1,
            nominal_storage_capacity=10000)
        self.compare_lp_files('storage_invest_5.lp')

    def test_storage_invest_6(self):
        """Like test_storage_invest_5 but there can also be an investment in
        the basin.
        """
        bel = solph.Bus(label='electricityBus')

        solph.components.GenericStorage(
            label='storage6',
            inputs={bel: solph.Flow(investment=solph.Investment(
                ep_costs=99, existing=110))},
            outputs={bel: solph.Flow(investment=solph.Investment(
                existing=100))},
            invest_relation_input_output=1.1,
            investment=solph.Investment(ep_costs=145, existing=10000))
        self.compare_lp_files('storage_invest_6.lp')

    def test_storage_minimum_invest(self):
        """All invest variables are coupled. The invest variables of the Flows
        will be created during the initialisation of the storage e.g. battery
        """
        bel = solph.Bus(label='electricityBus')

        solph.components.GenericStorage(
            label='storage1',
            inputs={bel: solph.Flow()},
            outputs={bel: solph.Flow()},
            investment=solph.Investment(
                ep_costs=145, minimum=100, maximum=200))

        self.compare_lp_files('storage_invest_minimum.lp')
        
    def test_storage_unbalanced(self):
        """Testing a unbalanced storage (e.g. battery)."""
        bel = solph.Bus(label='electricityBus')

        solph.components.GenericStorage(
            label='storage1',
            inputs={bel: solph.Flow()},
            outputs={bel: solph.Flow()},
            nominal_storage_capacity=1111,
            initial_storage_level=None,
            balanced=False,
            invest_relation_input_capacity=1,
            invest_relation_output_capacity=1)    
        self.compare_lp_files('storage_unbalanced.lp')
    
    def test_storage_invest_unbalanced(self):
        """Testing a unbalanced storage (e.g. battery)."""
        bel = solph.Bus(label='electricityBus')

        solph.components.GenericStorage(
            label='storage1',
            inputs={bel: solph.Flow()},
            outputs={bel: solph.Flow()},
            nominal_storage_capacity=None,
            initial_storage_level=0.5,
            balanced=False,
            invest_relation_input_capacity=1,
            invest_relation_output_capacity=1,
            investment=solph.Investment(ep_costs=145))
        self.compare_lp_files('storage_invest_unbalanced.lp')

    def test_transformer(self):
        """Constraint test of a LinearN1Transformer without Investment.
        """
        bgas = solph.Bus(label='gasBus')
        bbms = solph.Bus(label='biomassBus')
        bel = solph.Bus(label='electricityBus')
        bth = solph.Bus(label='thermalBus')

        solph.Transformer(
            label='powerplantGasCoal',
            inputs={bbms: solph.Flow(), bgas: solph.Flow()},
            outputs={bel: solph.Flow(variable_costs=50),
                     bth: solph.Flow(nominal_value=5e10, variable_costs=20)},
            conversion_factors={bgas: 0.4, bbms: 0.1,
                                bel: 0.3, bth: 0.5})

        self.compare_lp_files('transformer.lp')

    def test_transformer_invest(self):
        """Constraint test of a LinearN1Transformer with Investment.
        """

        bgas = solph.Bus(label='gasBus')
        bcoal = solph.Bus(label='coalBus')
        bel = solph.Bus(label='electricityBus')
        bth = solph.Bus(label='thermalBus')

        solph.Transformer(
            label='powerplant_gas_coal',
            inputs={bgas: solph.Flow(), bcoal: solph.Flow()},
            outputs={bel: solph.Flow(variable_costs=50,
                                     investment=solph.Investment(maximum=1000,
                                                                 ep_costs=20)),
                     bth: solph.Flow(variable_costs=20)
                     },
            conversion_factors={bgas: 0.58, bcoal: 0.2,
                                bel: 0.3, bth: 0.5})

        self.compare_lp_files('transformer_invest.lp')

    def test_transformer_invest_with_existing(self):
        """Constraint test of a LinearN1Transformer with Investment.
        """

        bgas = solph.Bus(label='gasBus')
        bcoal = solph.Bus(label='coalBus')
        bel = solph.Bus(label='electricityBus')
        bth = solph.Bus(label='thermalBus')

        solph.Transformer(
            label='powerplant_gas_coal',
            inputs={bgas: solph.Flow(), bcoal: solph.Flow()},
            outputs={bel: solph.Flow(variable_costs=50,
                                     investment=solph.Investment(
                                         maximum=1000, ep_costs=20,
                                         existing=200)),
                     bth: solph.Flow(variable_costs=20)
                     },
            conversion_factors={bgas: 0.58, bcoal: 0.2,
                                bel: 0.3, bth: 0.5})

        self.compare_lp_files('transformer_invest_with_existing.lp')

    def test_linear_transformer_chp(self):
        """Constraint test of a Transformer without Investment (two outputs).
        """
        bgas = solph.Bus(label='gasBus')
        bheat = solph.Bus(label='heatBus')
        bel = solph.Bus(label='electricityBus')

        solph.Transformer(
            label='CHPpowerplantGas',
            inputs={bgas: solph.Flow(nominal_value=10e10, variable_costs=50)},
            outputs={bel: solph.Flow(), bheat: solph.Flow()},
            conversion_factors={bel: 0.4, bheat: 0.5})

        self.compare_lp_files('linear_transformer_chp.lp')

    def test_linear_transformer_chp_invest(self):
        """Constraint test of a Transformer with Investment (two outputs).
        """

        bgas = solph.Bus(label='gasBus')
        bheat = solph.Bus(label='heatBus')
        bel = solph.Bus(label='electricityBus')

        solph.Transformer(
            label='chp_powerplant_gas',
            inputs={bgas: solph.Flow(variable_costs=50,
                                     investment=solph.Investment(maximum=1000,
                                                                 ep_costs=20))
                    },
            outputs={bel: solph.Flow(), bheat: solph.Flow()},
            conversion_factors={bel: 0.4, bheat: 0.5})

        self.compare_lp_files('linear_transformer_chp_invest.lp')

    def test_variable_chp(self):
        """
        """
        bel = solph.Bus(label='electricityBus')
        bth = solph.Bus(label='heatBus')
        bgas = solph.Bus(label='commodityBus')

        solph.components.ExtractionTurbineCHP(
            label='variable_chp_gas1',
            inputs={bgas: solph.Flow(nominal_value=100)},
            outputs={bel: solph.Flow(), bth: solph.Flow()},
            conversion_factors={bel: 0.3, bth: 0.5},
            conversion_factor_full_condensation={bel: 0.5})

        solph.components.ExtractionTurbineCHP(
            label='variable_chp_gas2',
            inputs={bgas: solph.Flow(nominal_value=100)},
            outputs={bel: solph.Flow(), bth: solph.Flow()},
            conversion_factors={bel: 0.3, bth: 0.5},
            conversion_factor_full_condensation={bel: 0.5})

        self.compare_lp_files('variable_chp.lp')

    def test_emission_constraints(self):
        """
        """
        bel = solph.Bus(label='electricityBus')

        solph.Source(label='source1', outputs={bel: solph.Flow(
            nominal_value=100, emission_factor=[0.5, -1.0, 2.0])})
        solph.Source(label='source2', outputs={bel: solph.Flow(
            nominal_value=100, emission_factor=3.5)})

        # Should be ignored because the emission attribute is not defined.
        solph.Source(label='source3', outputs={bel: solph.Flow(
            nominal_value=100)})

        om = self.get_om()

        solph.constraints.emission_limit(om, limit=777)

        self.compare_lp_files('emission_limit.lp', my_om=om)

    def test_flow_without_emission_for_emission_constraint(self):
        """
        """
        def define_emission_limit():
            bel = solph.Bus(label='electricityBus')
            solph.Source(label='source1', outputs={bel: solph.Flow(
                nominal_value=100, emission_factor=0.8)})
            solph.Source(label='source2', outputs={bel: solph.Flow(
                nominal_value=100)})
            om = self.get_om()
            solph.constraints.emission_limit(om, om.flows, limit=777)
        assert_raises(AttributeError, define_emission_limit)

    def test_flow_without_emission_for_emission_constraint_no_error(self):
        """
        """
        bel = solph.Bus(label='electricityBus')
        solph.Source(label='source1', outputs={bel: solph.Flow(
            nominal_value=100, emission_factor=0.8)})
        solph.Source(label='source2', outputs={bel: solph.Flow(
            nominal_value=100)})
        om = self.get_om()
        solph.constraints.emission_limit(om, limit=777)

    def test_equate_variables_constraint(self):
        """Testing the equate_variables function in the constraint module."""
        bus1 = solph.Bus(label='Bus1')
        storage = solph.components.GenericStorage(
            label='storage_constraint',
            invest_relation_input_capacity=0.2,
            invest_relation_output_capacity=0.2,
            inputs={bus1: solph.Flow()},
            outputs={bus1: solph.Flow()},
            investment=solph.Investment(ep_costs=145))
        sink = solph.Sink(label='Sink', inputs={bus1: solph.Flow(
            investment=solph.Investment(ep_costs=500))})
        source = solph.Source(label='Source', outputs={bus1: solph.Flow(
            investment=solph.Investment(ep_costs=123))})
        om = self.get_om()
        solph.constraints.equate_variables(
            om, om.InvestmentFlow.invest[source, bus1],
            om.InvestmentFlow.invest[bus1, sink], 2)
        solph.constraints.equate_variables(
            om, om.InvestmentFlow.invest[source, bus1],
            om.GenericInvestmentStorageBlock.invest[storage])

        self.compare_lp_files('connect_investment.lp', my_om=om)

    def test_gradient(self):
        """Testing min and max runtimes for nonconvex flows."""
        bel = solph.Bus(label='electricityBus')

        solph.Source(label='powerplant', outputs={bel: solph.Flow(
            nominal_value=999, variable_costs=23,
            positive_gradient={'ub': 0.03, 'costs': 7},
            negative_gradient={'ub': 0.05, 'costs': 8})})

        self.compare_lp_files('source_with_gradient.lp')

    def test_investment_limit(self):
        """Testing the investment_limit function in the constraint module."""
        bus1 = solph.Bus(label='Bus1')
        solph.components.GenericStorage(
            label='storage_invest_limit',
            invest_relation_input_capacity=0.2,
            invest_relation_output_capacity=0.2,
            inputs={bus1: solph.Flow()},
            outputs={bus1: solph.Flow()},
            investment=solph.Investment(ep_costs=145))
        solph.Source(label='Source', outputs={bus1: solph.Flow(
            investment=solph.Investment(ep_costs=123))})
        om = self.get_om()
        solph.constraints.investment_limit(om, limit=900)

        self.compare_lp_files('investment_limit.lp', my_om=om)

    def test_min_max_runtime(self):
        """Testing min and max runtimes for nonconvex flows."""
        bus_t = solph.Bus(label='Bus_T')
        solph.Source(
            label='cheap_plant_min_down_constraints',
            outputs={bus_t: solph.Flow(
                nominal_value=10, min=0.5, max=1.0, variable_costs=10,
                nonconvex=solph.NonConvex(
                    minimum_downtime=4, minimum_uptime=2, initial_status=2,
                    startup_costs=5, shutdown_costs=7))})
        self.compare_lp_files('min_max_runtime.lp')

    def test_activity_costs(self):
        """Testing activity_costs attribute for nonconvex flows."""
        bus_t = solph.Bus(label='Bus_C')
        solph.Source(
            label='cheap_plant_activity_costs',
            outputs={bus_t: solph.Flow(
                nominal_value=10, min=0.5, max=1.0, variable_costs=10,
                nonconvex=solph.NonConvex(activity_costs=2))})
        self.compare_lp_files('activity_costs.lp')

    def test_maximum_startups(self):
        """Testing maximum_startups attribute for nonconvex flows."""
        bus_t = solph.Bus(label='Bus_C')
        solph.Source(
            label='cheap_plant_maximum_startups',
            outputs={bus_t: solph.Flow(
                nominal_value=10, min=0.5, max=1.0, variable_costs=10,
                nonconvex=solph.NonConvex(maximum_startups=2))})
        self.compare_lp_files('maximum_startups.lp')

    def test_maximum_shutdowns(self):
        """Testing maximum_shutdowns attribute for nonconvex flows."""
        bus_t = solph.Bus(label='Bus_C')
        solph.Source(
            label='cheap_plant_maximum_shutdowns',
            outputs={bus_t: solph.Flow(
                nominal_value=10, min=0.5, max=1.0, variable_costs=10,
                nonconvex=solph.NonConvex(maximum_shutdowns=2))})
        self.compare_lp_files('maximum_shutdowns.lp')

    def test_offsettransformer(self):
        """Constraint test of a OffsetTransformer.
        """
        bgas = solph.Bus(label='gasBus')
        bth = solph.Bus(label='thermalBus')

        solph.components.OffsetTransformer(
            label='gasboiler',
            inputs={bgas: solph.Flow(
                nonconvex=solph.NonConvex(),
                nominal_value=100,
                min=0.32,
            )},
            outputs={bth: solph.Flow()},
            coefficients=[-17, 0.9])

        self.compare_lp_files('offsettransformer.lp')

    def test_dsm_module_delay(self):
        """Constraint test of Sink-DSM with method=delay"""

        b_elec = solph.Bus(label='bus_elec')
        solph.custom.SinkDSM(
            label='demand_dsm',
<<<<<<< HEAD
            inputs={b_elec: solph.Flow(variable_costs=1)},
=======
            inputs={b_elec: solph.Flow()},
>>>>>>> 2c88de64
            demand=[1] * 3,
            capacity_up=[0.5] * 3,
            capacity_down=[0.5] * 3,
            method='delay',
<<<<<<< HEAD
            delay_time=1
=======
            delay_time=1,
            cost_dsm_down=2,
>>>>>>> 2c88de64
        )
        self.compare_lp_files('dsm_module_delay.lp')

    def test_dsm_module_interval(self):
        """Constraint test of Sink-DSM with method=interval"""

        b_elec = solph.Bus(label='bus_elec')
        solph.custom.SinkDSM(
            label='demand_dsm',
<<<<<<< HEAD
            inputs={b_elec: solph.Flow(variable_costs=1)},
            demand=[1] * 3,
            capacity_up=[0.5] * 3,
            capacity_down=[0.5] * 3,
            method='interval',
            shift_interval=2
=======
            inputs={b_elec: solph.Flow()},
            demand=[1] * 3,
            capacity_up=[0.5, 0.4, 0.5],
            capacity_down=[0.5, 0.4, 0.5],
            method='interval',
            shift_interval=2,
            cost_dsm_down=2,
>>>>>>> 2c88de64
        )
        self.compare_lp_files('dsm_module_interval.lp')<|MERGE_RESOLUTION|>--- conflicted
+++ resolved
@@ -655,21 +655,13 @@
         b_elec = solph.Bus(label='bus_elec')
         solph.custom.SinkDSM(
             label='demand_dsm',
-<<<<<<< HEAD
-            inputs={b_elec: solph.Flow(variable_costs=1)},
-=======
             inputs={b_elec: solph.Flow()},
->>>>>>> 2c88de64
             demand=[1] * 3,
             capacity_up=[0.5] * 3,
             capacity_down=[0.5] * 3,
             method='delay',
-<<<<<<< HEAD
-            delay_time=1
-=======
             delay_time=1,
             cost_dsm_down=2,
->>>>>>> 2c88de64
         )
         self.compare_lp_files('dsm_module_delay.lp')
 
@@ -679,14 +671,6 @@
         b_elec = solph.Bus(label='bus_elec')
         solph.custom.SinkDSM(
             label='demand_dsm',
-<<<<<<< HEAD
-            inputs={b_elec: solph.Flow(variable_costs=1)},
-            demand=[1] * 3,
-            capacity_up=[0.5] * 3,
-            capacity_down=[0.5] * 3,
-            method='interval',
-            shift_interval=2
-=======
             inputs={b_elec: solph.Flow()},
             demand=[1] * 3,
             capacity_up=[0.5, 0.4, 0.5],
@@ -694,6 +678,5 @@
             method='interval',
             shift_interval=2,
             cost_dsm_down=2,
->>>>>>> 2c88de64
         )
         self.compare_lp_files('dsm_module_interval.lp')