--- conflicted
+++ resolved
@@ -901,9 +901,8 @@
         self.compare_lp_files('flow_invest_with_offset_no_minimum.lp')
 
     def test_nonequidistant_timeindex(self):
-        """Constraint test  of an energysystem with nonequidistant timeindex"""
+        """Constraint test of an energysystem with nonequidistant timeindex"""
         idx2h = pd.date_range('1/1/2017', periods=3, freq='H')
-<<<<<<< HEAD
         idxh = pd.date_range('1/1/2017 04:00:00', periods=2, freq='2H')
         idx30m = pd.date_range('1/1/2017 06:30:00', periods=3, freq='30min')
         timeindex = idxh.append([idx2h, idx30m])
@@ -919,21 +918,5 @@
             loss_rate=0.1,
             initial_storage_level=1)
         es.add(b_th, storage)
-=======
-        idxh = pd.date_range("1/1/2017 04:00:00", periods=2, freq="2H")
-        idx30m = pd.date_range("1/1/2017 06:30:00", periods=3, freq="30min")
-        timeindex = idx2h.append([idxh, idx30m])
-        timeincrement = solph.helpers.calculate_timeincrement(timeindex)
-        es = solph.EnergySystem(timeindex=timeindex,
-                                timeincrement=timeincrement)
-        b_gas = solph.Bus(label="gas")
-        b_th = solph.Bus(label="heat")
-        boiler = solph.Transformer(
-            label="boiler",
-            inputs={b_gas: solph.Flow(variable_costs=100)},
-            outputs={b_th: solph.Flow(nominal_value=200)}
-        )
-        es.add(b_gas, b_th, boiler)
->>>>>>> 63764fa7
         om = solph.Model(es)
         self.compare_lp_files('nonequidistant_timeindex.lp', my_om=om)