--- conflicted
+++ resolved
@@ -77,55 +77,34 @@
 
     # generic chp
     # (for back pressure characteristics Q_CW_min=0 and back_pressure=True)
-<<<<<<< HEAD
     es.add(
         solph.components.GenericCHP(
             label="combined_cycle_extraction_turbine",
             fuel_input={
                 bgas: solph.flows.Flow(
-                    H_L_FG_share_max=data["H_L_FG_share_max"]
+                    custom_attributes={
+                        "H_L_FG_share_max": data["H_L_FG_share_max"]
+                    }
                 )
             },
             electrical_output={
                 bel: solph.flows.Flow(
-                    P_max_woDH=data["P_max_woDH"],
-                    P_min_woDH=data["P_min_woDH"],
-                    Eta_el_max_woDH=data["Eta_el_max_woDH"],
-                    Eta_el_min_woDH=data["Eta_el_min_woDH"],
+                    custom_attributes={
+                        "P_max_woDH": data["P_max_woDH"],
+                        "P_min_woDH": data["P_min_woDH"],
+                        "Eta_el_max_woDH": data["Eta_el_max_woDH"],
+                        "Eta_el_min_woDH": data["Eta_el_min_woDH"],
+                    }
                 )
             },
-            heat_output={bth: solph.flows.Flow(Q_CW_min=data["Q_CW_min"])},
+            heat_output={
+                bth: solph.flows.Flow(
+                    custom_attributes={"Q_CW_min": data["Q_CW_min"]}
+                )
+            },
             Beta=data["Beta"],
             back_pressure=False,
         )
-=======
-    solph.components.GenericCHP(
-        label="combined_cycle_extraction_turbine",
-        fuel_input={
-            bgas: solph.flows.Flow(
-                custom_attributes={
-                    "H_L_FG_share_max": data["H_L_FG_share_max"]
-                }
-            )
-        },
-        electrical_output={
-            bel: solph.flows.Flow(
-                custom_attributes={
-                    "P_max_woDH": data["P_max_woDH"],
-                    "P_min_woDH": data["P_min_woDH"],
-                    "Eta_el_max_woDH": data["Eta_el_max_woDH"],
-                    "Eta_el_min_woDH": data["Eta_el_min_woDH"],
-                }
-            )
-        },
-        heat_output={
-            bth: solph.flows.Flow(
-                custom_attributes={"Q_CW_min": data["Q_CW_min"]}
-            )
-        },
-        Beta=data["Beta"],
-        back_pressure=False,
->>>>>>> 64894428
     )
 
     # create an optimization problem and solve it
