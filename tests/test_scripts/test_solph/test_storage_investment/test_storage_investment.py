--- conflicted
+++ resolved
@@ -39,10 +39,6 @@
 
 import pandas as pd
 from nose.tools import eq_
-<<<<<<< HEAD
-from oemof.network.network import Entity
-=======
->>>>>>> 2ef25fe5
 from oemof.tools import economics
 
 from oemof import solph
@@ -60,12 +56,7 @@
     logging.info("Initialize the energy system")
     date_time_index = pd.date_range("1/1/2012", periods=400, freq="H")
 
-<<<<<<< HEAD
-    energysystem = solph.EnergySystem(timeindex=date_time_index)
-    Entity.registry = energysystem
-=======
     es = solph.EnergySystem(timeindex=date_time_index)
->>>>>>> 2ef25fe5
 
     full_filename = os.path.join(os.path.dirname(__file__), filename)
     data = pd.read_csv(full_filename, sep=",")
