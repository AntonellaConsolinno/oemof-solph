# -*- coding: utf-8 -*-

"""
General description:
---------------------

The example models the following energy system:

                input/output  bgas     bel
                     |          |        |       |
                     |          |        |       |
 wind(FixedSource)   |------------------>|       |
                     |          |        |       |
 pv(FixedSource)     |------------------>|       |
                     |          |        |       |
 rgas(Commodity)     |--------->|        |       |
                     |          |        |       |
 demand(Sink)        |<------------------|       |
                     |          |        |       |
                     |          |        |       |
 pp_gas(Transformer) |<---------|        |       |
                     |------------------>|       |
                     |          |        |       |
 storage(Storage)    |<------------------|       |
                     |------------------>|       |



This file is part of project oemof (github.com/oemof/oemof). It's copyrighted
by the contributors recorded in the version control history of the file,
available from its original location oemof/tests/test_scripts/test_solph/
test_storage_investment/test_storage_investment.py

SPDX-License-Identifier: MIT
"""

import logging
import os

import pandas as pd
<<<<<<< HEAD
=======
from nose.tools import eq_
from oemof.network.network import Node
from oemof.tools import economics
>>>>>>> e12a96e5

from oemof import solph
from oemof.solph import processing
from oemof.solph import views

PP_GAS = None


def test_optimise_storage_size(
    filename="storage_investment.csv", solver="cbc"
):
    global PP_GAS

    logging.info("Initialize the energy system")
    date_time_index = pd.date_range("1/1/2012", periods=400, freq="H")

    energysystem = solph.EnergySystem(timeindex=date_time_index)
    Node.registry = energysystem

    full_filename = os.path.join(os.path.dirname(__file__), filename)
    data = pd.read_csv(full_filename, sep=",")

    # Buses
    bgas = solph.buses.Bus(label="natural_gas")
    bel = solph.buses.Bus(label="electricity")

    # Sinks
    solph.components.Sink(label="excess_bel", inputs={bel: solph.flows.Flow()})

    solph.components.Sink(
        label="demand",
        inputs={bel: solph.flows.Flow(fix=data["demand_el"], nominal_value=1)},
    )

    # Sources
    solph.components.Source(
        label="rgas",
        outputs={
            bgas: solph.flows.Flow(
                nominal_value=194397000 * 400 / 8760, summed_max=1
            )
        },
    )

    solph.components.Source(
        label="wind",
        outputs={
            bel: solph.flows.Flow(fix=data["wind"], nominal_value=1000000)
        },
    )

    solph.components.Source(
        label="pv",
        outputs={bel: solph.flows.Flow(fix=data["pv"], nominal_value=582000)},
    )

    # Transformer
    PP_GAS = solph.components.Transformer(
        label="pp_gas",
        inputs={bgas: solph.flows.Flow()},
        outputs={
            bel: solph.flows.Flow(nominal_value=10e10, variable_costs=50)
        },
        conversion_factors={bel: 0.58},
    )

    # Investment storage
    epc = economics.annuity(capex=1000, n=20, wacc=0.05)
    solph.components.GenericStorage(
        label="storage",
        inputs={bel: solph.flows.Flow(variable_costs=10e10)},
        outputs={bel: solph.flows.Flow(variable_costs=10e10)},
        loss_rate=0.00,
        initial_storage_level=0,
        invest_relation_input_capacity=1 / 6,
        invest_relation_output_capacity=1 / 6,
        inflow_conversion_factor=1,
        outflow_conversion_factor=0.8,
        investment=solph.Investment(ep_costs=epc, existing=6851),
    )

    # Solve model
    om = solph.Model(energysystem)
    om.receive_duals()
    om.solve(solver=solver)
    energysystem.results["main"] = processing.results(om)
    energysystem.results["meta"] = processing.meta_results(om)

    # Check dump and restore
    energysystem.dump()


def test_results_with_actual_dump():
    energysystem = solph.EnergySystem()
    energysystem.restore()

    # Results
    results = energysystem.results["main"]
    meta = energysystem.results["meta"]

    electricity_bus = views.node(results, "electricity")
    my_results = electricity_bus["sequences"].sum(axis=0).to_dict()
    storage = energysystem.groups["storage"]
    my_results["storage_invest"] = results[(storage, None)]["scalars"][
        "invest"
    ]

    stor_invest_dict = {
        "storage_invest": 2040000,
        (("electricity", "None"), "duals"): 10800000000321,
        (("electricity", "demand"), "flow"): 105867395,
        (("electricity", "excess_bel"), "flow"): 211771291,
        (("electricity", "storage"), "flow"): 2350931,
        (("pp_gas", "electricity"), "flow"): 5148414,
        (("pv", "electricity"), "flow"): 7488607,
        (("storage", "electricity"), "flow"): 1880745,
        (("wind", "electricity"), "flow"): 305471851,
    }

    for key in stor_invest_dict.keys():
        assert int(round(my_results[key])) == int(round(stor_invest_dict[key]))

    # Solver results
<<<<<<< HEAD
    assert str(meta['solver']['Termination condition']) == 'optimal'
    assert meta['solver']['Error rc'] == 0
    assert str(meta['solver']['Status']) == 'ok'

    # Problem results
    assert meta['problem']['Lower bound'] == 4.231675777e+17
    assert meta['problem']['Upper bound'], 4.231675777e+17
    assert meta['problem']['Number of variables'] == 2805
    assert meta['problem']['Number of constraints'] == 2806
    assert meta['problem']['Number of nonzeros'] == 1197
    assert meta['problem']['Number of objectives'] == 1
    assert str(meta['problem']['Sense']) == 'minimize'

    # Objective function
    assert round(meta['objective']) == 423167578261115584


=======
    eq_(str(meta["solver"]["Termination condition"]), "optimal")
    eq_(meta["solver"]["Error rc"], 0)
    eq_(str(meta["solver"]["Status"]), "ok")

    # Problem results
    eq_(meta["problem"]["Lower bound"], 4.231675777e17)
    eq_(meta["problem"]["Upper bound"], 4.231675777e17)
    eq_(meta["problem"]["Number of variables"], 2805)
    eq_(meta["problem"]["Number of constraints"], 2806)
    eq_(meta["problem"]["Number of nonzeros"], 1197)
    eq_(meta["problem"]["Number of objectives"], 1)
    eq_(str(meta["problem"]["Sense"]), "minimize")

    # Objective function
    eq_(round(meta["objective"]), 423167578261115584)


@skip(
    "Opening an old dump may fail due to different python versions or"
    " version of other packages. We can try to reactivate the test with"
    " v0.4.0."
)
>>>>>>> e12a96e5
def test_results_with_old_dump():
    """
    Test again with a stored dump created with v0.3.2dev (896a6d50)
    """
    energysystem = solph.EnergySystem()
    energysystem.restore(
<<<<<<< HEAD
                dpath=os.path.dirname(os.path.realpath(__file__)),
                filename='es_dump_test_0_4_0.esys')
=======
        dpath=os.path.dirname(os.path.realpath(__file__)),
        filename="es_dump_test_3_2dev.oemof",
    )
>>>>>>> e12a96e5

    results = energysystem.results["main"]

    electricity_bus = views.node(results, "electricity")
    my_results = electricity_bus["sequences"].sum(axis=0).to_dict()
    storage = energysystem.groups["storage"]
    my_results["storage_invest"] = results[(storage, None)]["scalars"][
        "invest"
    ]

    stor_invest_dict = {
        "storage_invest": 2040000,
        (("electricity", "demand"), "flow"): 105867395,
        (("electricity", "excess_bel"), "flow"): 211771291,
        (("electricity", "storage"), "flow"): 2350931,
        (("pp_gas", "electricity"), "flow"): 5148414,
        (("pv", "electricity"), "flow"): 7488607,
        (("storage", "electricity"), "flow"): 1880745,
        (("wind", "electricity"), "flow"): 305471851,
    }

    for key in stor_invest_dict.keys():
        assert int(round(my_results[key])) == int(round(stor_invest_dict[key]))


def test_solph_transformer_attributes_before_dump_and_after_restore():
    """dump/restore should preserve all attributes
    of `solph.components.Transformer`"""
    energysystem = solph.EnergySystem()
    energysystem.restore()

    trsf_attr_before_dump = sorted([x for x in dir(PP_GAS) if "__" not in x])

    trsf_attr_after_restore = sorted(
        [x for x in dir(energysystem.groups["pp_gas"]) if "__" not in x]
    )

    # Compare attributes before dump and after restore
    assert trsf_attr_before_dump == trsf_attr_after_restore<|MERGE_RESOLUTION|>--- conflicted
+++ resolved
@@ -38,12 +38,9 @@
 import os
 
 import pandas as pd
-<<<<<<< HEAD
-=======
 from nose.tools import eq_
 from oemof.network.network import Node
 from oemof.tools import economics
->>>>>>> e12a96e5
 
 from oemof import solph
 from oemof.solph import processing
@@ -167,62 +164,32 @@
         assert int(round(my_results[key])) == int(round(stor_invest_dict[key]))
 
     # Solver results
-<<<<<<< HEAD
-    assert str(meta['solver']['Termination condition']) == 'optimal'
-    assert meta['solver']['Error rc'] == 0
-    assert str(meta['solver']['Status']) == 'ok'
+    assert str(meta["solver"]["Termination condition"]) == "optimal"
+    assert meta["solver"]["Error rc"] == 0
+    assert str(meta["solver"]["Status"]) == "ok"
 
     # Problem results
-    assert meta['problem']['Lower bound'] == 4.231675777e+17
-    assert meta['problem']['Upper bound'], 4.231675777e+17
-    assert meta['problem']['Number of variables'] == 2805
-    assert meta['problem']['Number of constraints'] == 2806
-    assert meta['problem']['Number of nonzeros'] == 1197
-    assert meta['problem']['Number of objectives'] == 1
-    assert str(meta['problem']['Sense']) == 'minimize'
+    assert meta["problem"]["Lower bound"] == 4.231675777e17
+    assert meta["problem"]["Upper bound"], 4.231675777e17
+    assert meta["problem"]["Number of variables"] == 2805
+    assert meta["problem"]["Number of constraints"] == 2806
+    assert meta["problem"]["Number of nonzeros"] == 1197
+    assert meta["problem"]["Number of objectives"] == 1
+    assert str(meta["problem"]["Sense"]) == "minimize"
 
     # Objective function
-    assert round(meta['objective']) == 423167578261115584
-
-
-=======
-    eq_(str(meta["solver"]["Termination condition"]), "optimal")
-    eq_(meta["solver"]["Error rc"], 0)
-    eq_(str(meta["solver"]["Status"]), "ok")
-
-    # Problem results
-    eq_(meta["problem"]["Lower bound"], 4.231675777e17)
-    eq_(meta["problem"]["Upper bound"], 4.231675777e17)
-    eq_(meta["problem"]["Number of variables"], 2805)
-    eq_(meta["problem"]["Number of constraints"], 2806)
-    eq_(meta["problem"]["Number of nonzeros"], 1197)
-    eq_(meta["problem"]["Number of objectives"], 1)
-    eq_(str(meta["problem"]["Sense"]), "minimize")
-
-    # Objective function
-    eq_(round(meta["objective"]), 423167578261115584)
-
-
-@skip(
-    "Opening an old dump may fail due to different python versions or"
-    " version of other packages. We can try to reactivate the test with"
-    " v0.4.0."
-)
->>>>>>> e12a96e5
+    assert round(meta["objective"]) == 423167578261115584
+
+
 def test_results_with_old_dump():
     """
     Test again with a stored dump created with v0.3.2dev (896a6d50)
     """
     energysystem = solph.EnergySystem()
     energysystem.restore(
-<<<<<<< HEAD
-                dpath=os.path.dirname(os.path.realpath(__file__)),
-                filename='es_dump_test_0_4_0.esys')
-=======
         dpath=os.path.dirname(os.path.realpath(__file__)),
-        filename="es_dump_test_3_2dev.oemof",
-    )
->>>>>>> e12a96e5
+        filename="es_dump_test_0_4_0.esys",
+    )
 
     results = energysystem.results["main"]
 
@@ -261,4 +228,4 @@
     )
 
     # Compare attributes before dump and after restore
-    assert trsf_attr_before_dump == trsf_attr_after_restore+    eq_(trsf_attr_before_dump, trsf_attr_after_restore)