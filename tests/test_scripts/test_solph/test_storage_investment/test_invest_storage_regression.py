# -*- coding: utf-8 -*-

"""
This file is part of project oemof (github.com/oemof/oemof). It's copyrighted
by the contributors recorded in the version control history of the file,
available from its original location oemof/tests/test_scripts/test_solph/
test_storage_investment/test_storage_investment.py

SPDX-License-Identifier: MIT
"""

import logging

import pandas as pd
<<<<<<< HEAD
from oemof.network.network import Entity
=======
>>>>>>> 2ef25fe5

from oemof import solph
from oemof.solph import views


def test_regression_investment_storage(solver="cbc"):
    """The problem was infeasible if the existing capacity and the maximum was
    defined in the Flow.
    """

    logging.info("Initialize the energy system")
    date_time_index = pd.date_range("1/1/2012", periods=4, freq="H")

    energysystem = solph.EnergySystem(timeindex=date_time_index)
<<<<<<< HEAD
    Entity.registry = energysystem
=======
>>>>>>> 2ef25fe5

    # Buses
    bgas = solph.buses.Bus(label=("natural", "gas"))
    bel = solph.buses.Bus(label="electricity")
    energysystem.add(bgas, bel)

    energysystem.add(
        solph.components.Sink(
            label="demand",
            inputs={
                bel: solph.flows.Flow(
                    fix=[209643, 207497, 200108, 191892], nominal_value=1
                )
            },
        )
    )

    # Sources
    energysystem.add(
        solph.components.Source(
            label="rgas", outputs={bgas: solph.flows.Flow()}
        )
    )

    # Transformer
    energysystem.add(
        solph.components.Transformer(
            label="pp_gas",
            inputs={bgas: solph.flows.Flow()},
            outputs={bel: solph.flows.Flow(nominal_value=300000)},
            conversion_factors={bel: 0.58},
        )
    )

    # Investment storage
    energysystem.add(
        solph.components.GenericStorage(
            label="storage",
            inputs={
                bel: solph.flows.Flow(
                    investment=solph.Investment(existing=625046 / 6, maximum=0)
                )
            },
            outputs={
                bel: solph.flows.Flow(
                    investment=solph.Investment(existing=104174.33, maximum=1)
                )
            },
            loss_rate=0.00,
            initial_storage_level=0,
            invest_relation_input_capacity=1 / 6,
            invest_relation_output_capacity=1 / 6,
            inflow_conversion_factor=1,
            outflow_conversion_factor=0.8,
            investment=solph.Investment(ep_costs=50, existing=625046),
        )
    )

    # Solve model
    om = solph.Model(energysystem)
    om.solve(solver=solver)

    # Results
    results = solph.processing.results(om)

    electricity_bus = views.node(results, "electricity")
    my_results = electricity_bus["sequences"].sum(axis=0).to_dict()
    storage = energysystem.groups["storage"]
    my_results["storage_invest"] = results[(storage, None)]["scalars"][
        "invest"
    ]<|MERGE_RESOLUTION|>--- conflicted
+++ resolved
@@ -12,10 +12,6 @@
 import logging
 
 import pandas as pd
-<<<<<<< HEAD
-from oemof.network.network import Entity
-=======
->>>>>>> 2ef25fe5
 
 from oemof import solph
 from oemof.solph import views
@@ -30,10 +26,6 @@
     date_time_index = pd.date_range("1/1/2012", periods=4, freq="H")
 
     energysystem = solph.EnergySystem(timeindex=date_time_index)
-<<<<<<< HEAD
-    Entity.registry = energysystem
-=======
->>>>>>> 2ef25fe5
 
     # Buses
     bgas = solph.buses.Bus(label=("natural", "gas"))
