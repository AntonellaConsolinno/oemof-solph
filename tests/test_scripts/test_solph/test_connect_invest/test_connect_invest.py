# -*- coding: utf-8 -*-

"""Connecting different investment variables.

This file is part of project oemof (github.com/oemof/oemof). It's copyrighted
by the contributors recorded in the version control history of the file,
available from its original location
oemof/tests/test_scripts/test_solph/test_connect_invest/test_connect_invest.py

SPDX-License-Identifier: MIT
"""

import logging
import os

import pandas as pd
from nose.tools import eq_

from oemof.solph import EnergySystem
from oemof.solph import Investment
from oemof.solph import Model
from oemof.solph import components as components
from oemof.solph import constraints
from oemof.solph import processing
from oemof.solph import views
from oemof.solph.buses import Bus
from oemof.solph.flows import Flow


def test_connect_invest():
    date_time_index = pd.date_range("1/1/2012", periods=24 * 7, freq="H")

<<<<<<< HEAD
    energysystem = EnergySystem(timeindex=date_time_index)
    network.Entity.registry = energysystem
=======
    es = EnergySystem(timeindex=date_time_index)
>>>>>>> 2ef25fe5

    # Read data file
    full_filename = os.path.join(
        os.path.dirname(__file__), "connect_invest.csv"
    )
    data = pd.read_csv(full_filename, sep=",")

    logging.info("Create oemof objects")

    # create electricity bus
    bel1 = Bus(label="electricity1")
    bel2 = Bus(label="electricity2")
    es.add(bel1, bel2)

    # create excess component for the electricity bus to allow overproduction
    es.add(components.Sink(label="excess_bel", inputs={bel2: Flow()}))
    es.add(
        components.Source(
            label="shortage", outputs={bel2: Flow(variable_costs=50000)}
        )
    )

    # create fixed source object representing wind power plants
    es.add(
        components.Source(
            label="wind",
            outputs={bel1: Flow(fix=data["wind"], nominal_value=1000000)},
        )
    )

    # create simple sink object representing the electrical demand
    es.add(
        components.Sink(
            label="demand",
            inputs={bel1: Flow(fix=data["demand_el"], nominal_value=1)},
        )
    )

    storage = components.GenericStorage(
        label="storage",
        inputs={bel1: Flow(variable_costs=10e10)},
        outputs={bel1: Flow(variable_costs=10e10)},
        loss_rate=0.00,
        initial_storage_level=0,
        invest_relation_input_capacity=1 / 6,
        invest_relation_output_capacity=1 / 6,
        inflow_conversion_factor=1,
        outflow_conversion_factor=0.8,
        investment=Investment(ep_costs=0.2),
    )
    es.add(storage)

    line12 = components.Transformer(
        label="line12",
        inputs={bel1: Flow()},
        outputs={bel2: Flow(investment=Investment(ep_costs=20))},
    )
    es.add(line12)

    line21 = components.Transformer(
        label="line21",
        inputs={bel2: Flow()},
        outputs={bel1: Flow(investment=Investment(ep_costs=20))},
    )
    es.add(line21)

    om = Model(es)

    constraints.equate_variables(
        om,
        om.InvestmentFlowBlock.invest[line12, bel2],
        om.InvestmentFlowBlock.invest[line21, bel1],
        2,
    )
    constraints.equate_variables(
        om,
        om.InvestmentFlowBlock.invest[line12, bel2],
        om.GenericInvestmentStorageBlock.invest[storage],
    )

    # if tee_switch is true solver messages will be displayed
    logging.info("Solve the optimization problem")
    om.solve(solver="cbc")

    # check if the new result object is working for custom components
    results = processing.results(om)

    my_results = dict()
    my_results["line12"] = float(views.node(results, "line12")["scalars"])
    my_results["line21"] = float(views.node(results, "line21")["scalars"])
    stor_res = views.node(results, "storage")["scalars"]
    my_results["storage_in"] = stor_res[
        [(("electricity1", "storage"), "invest")]
    ]
    my_results["storage"] = stor_res[[(("storage", "None"), "invest")]]
    my_results["storage_out"] = stor_res[
        [(("storage", "electricity1"), "invest")]
    ]

    connect_invest_dict = {
        "line12": 814705,
        "line21": 1629410,
        "storage": 814705,
        "storage_in": 135784,
        "storage_out": 135784,
    }

    for key in connect_invest_dict.keys():
        eq_(int(round(my_results[key])), int(round(connect_invest_dict[key])))<|MERGE_RESOLUTION|>--- conflicted
+++ resolved
@@ -30,12 +30,7 @@
 def test_connect_invest():
     date_time_index = pd.date_range("1/1/2012", periods=24 * 7, freq="H")
 
-<<<<<<< HEAD
-    energysystem = EnergySystem(timeindex=date_time_index)
-    network.Entity.registry = energysystem
-=======
     es = EnergySystem(timeindex=date_time_index)
->>>>>>> 2ef25fe5
 
     # Read data file
     full_filename = os.path.join(
